# Copyright (c) Meta Platforms, Inc. and affiliates.
# All rights reserved.
#
# This source code is licensed under the BSD-style license found in the
# LICENSE file in the root directory of this source tree.

from __future__ import annotations

import math
from dataclasses import dataclass, field
from functools import partial
from typing import Final, cast

import torch
from torch.nn import GELU, Module

from fairseq2.config_registry import ConfigRegistry
from fairseq2.models.jepa.model import JepaModel
from fairseq2.models.transformer import TransformerFrontend
from fairseq2.models.vit import (
    Conv2dPatchFeatureExtractor,
    Conv3dPatchFeatureExtractor,
    PatchFeatureExtractor,
    StandardViTFrontend,
)
from fairseq2.nn import (
    InterpolatedPositionEncoder,
    LayerNorm,
    Linear,
    Sinusoidal2dPositionEncoder,
    Sinusoidal3dPositionEncoder,
    StandardLayerNorm,
)
from fairseq2.nn.transformer import (
    FeedForwardNetwork,
    MultiheadAttention,
    StandardFeedForwardNetwork,
    StandardMultiheadAttention,
    StandardTransformerEncoder,
    StandardTransformerEncoderLayer,
    TransformerEncoder,
    TransformerEncoderLayer,
    TransformerNormOrder,
    create_default_sdpa,
)
from fairseq2.nn.transformer.residual import DropPathResidualConnect
from fairseq2.nn.utils.module import (
    init_truncated_uniforma_weights_and_bias as init_module,
)
from fairseq2.typing import DataType, Device

JEPA_FAMILY: Final = "jepa"


@dataclass(kw_only=True)
class JepaConfig:
    """
    Holds the configuration of a JEPA model.

    The default values correspond to the 'base' JEPA architecture.
    """

    encoder_config: JepaEncoderConfig = field(
        default_factory=lambda: JepaEncoderConfig()
    )
    """The configuration of the Vision Transformer encoder."""


@dataclass(kw_only=True)
class JepaEncoderConfig:
    model_dim: int = 768
    """The dimensionality of the model."""

    num_input_channels: int = 3
    """The number of input channels per frame."""

    input_dims: tuple[int, ...] = (224, 224)
    """
    The supported native dimensionality of inputs. Expected to be 2-dimensional
    (height, width) for images and 3-dimensional (depth, height, width) for
    videos.
    """

    patch_dims: tuple[int, ...] = (16, 16)
    """The dimensionality of patches to be extracted from inputs."""

    num_encoder_layers: int = 12
    """The number of encoder layers."""

    num_encoder_attn_heads: int = 12
    """The number of attention heads in encoder layers."""

    qkv_bias: bool = True
    """
    If ``True``, query, key, and value projections in multi-head attention
    layers will have an additive bias.
    """

    attn_dropout_p: float = 0.0
    """The dropout probability on attention weights."""

    ffn_inner_dim_ratio: float = 4.0
    """
    The ratio of the dimensionality of the inner projection layers in
    feed-forward networks to :attr:`model_dim`.
    """

    init_std: float = 0.02
    """
    The standard deviation to initialize weights and biases of projection and
    normalization layers.
    """

    dropout_p: float = 0.0
    """The dropout probability on outputs of Transformer layers."""

    droppath_p: float = 0.0
    """
    The probability of dropping sequences from outputs of multi-head attention
    and feed-forward network layers before adding residuals.
    """

    uniform_power: bool = False
    """
    If ``True``, each patch dimension will have equal representation in the
    produced positional encodings.
    """


jepa_archs = ConfigRegistry[JepaConfig]()

jepa_arch = jepa_archs.decorator


class JepaBuilder:
    """Builds modules of a JEPA model."""

    _config: JepaConfig
    _encoder_builder: JepaEncoderBuilder
    _device: Device | None
    _dtype: DataType | None

    def __init__(
        self,
        config: JepaConfig,
        encoder_builder: JepaEncoderBuilder | None = None,
        *,
        device: Device | None = None,
        dtype: DataType | None = None,
    ) -> None:
        self._config = config

        if encoder_builder is None:
            encoder_builder = JepaEncoderBuilder(
                config.encoder_config, device=device, dtype=dtype
            )

        self._encoder_builder = encoder_builder

        self._device, self._dtype = device, dtype

    def build_model(self) -> JepaModel:
        encoder_frontend = self._encoder_builder.build_frontend()

        encoder = self._encoder_builder.build_encoder()

        return JepaModel(encoder_frontend, encoder)


class JepaEncoderBuilder:
    """Builds modules of a JEPA Vision Transformer encoder."""

    _config: JepaEncoderConfig
    _device: Device | None
    _dtype: DataType | None

    def __init__(
        self,
        config: JepaEncoderConfig,
        *,
        device: Device | None = None,
        dtype: DataType | None = None,
    ) -> None:
        self._config = config

        self._device, self._dtype = device, dtype

    def build_frontend(self) -> TransformerFrontend:
        config = self._config

        if len(config.input_dims) != len(config.patch_dims):
            raise ValueError(
                f"The lengths of `input_dims` and `patch_dims` must match, but they are {len(config.input_dims)} and {len(config.patch_dims)} instead."
            )

        feature_extractor = self.build_feature_extractor()

        pos_encoder = self.build_position_encoder()

        return StandardViTFrontend(feature_extractor, pos_encoder)

    def build_feature_extractor(self) -> PatchFeatureExtractor:
        config = self._config

        init_std = config.init_std

        init_conv = partial(init_truncated_uniforma_weights_and_bias, std=init_std)

        num_patch_dims = len(config.patch_dims)

        if num_patch_dims == 3:
            patch_3d_dims = cast(tuple[int, int, int], config.patch_dims)

            return Conv3dPatchFeatureExtractor(
                config.num_input_channels,
                config.model_dim,
                patch_3d_dims,
                init_fn=init_conv,
                device=self._device,
                dtype=self._dtype,
            )
        elif num_patch_dims == 2:
            patch_2d_dims = cast(tuple[int, int], config.patch_dims)

            return Conv2dPatchFeatureExtractor(
                config.num_input_channels,
                config.model_dim,
                patch_2d_dims,
                init_fn=init_conv,
                device=self._device,
                dtype=self._dtype,
            )
        else:
            raise ValueError(
                f"The length of `patch_dims` must be 2 or 3, but is {num_patch_dims} instead."
            )

    def build_position_encoder(self) -> InterpolatedPositionEncoder:
        config = self._config

        num_input_dims = len(config.input_dims)

        if num_input_dims == 3:
            input_3d_dims = cast(tuple[int, int, int], config.input_dims)
            patch_3d_dims = cast(tuple[int, int, int], config.patch_dims)

            d_input_dim, h_input_dim, w_input_dim = input_3d_dims
            d_patch_dim, h_patch_dim, w_patch_dim = patch_3d_dims

            grid_3d_dims = (
                (d_input_dim // d_patch_dim),
                (h_input_dim // h_patch_dim),
                (w_input_dim // w_patch_dim),
            )

            return Sinusoidal3dPositionEncoder(
                config.model_dim,
                grid_3d_dims,
                uniform_power=config.uniform_power,
                device=self._device,
            )
        elif num_input_dims == 2:
            input_2d_dims = cast(tuple[int, int], config.input_dims)
            patch_2d_dims = cast(tuple[int, int], config.patch_dims)

            h_input_dim, w_input_dim = input_2d_dims
            h_patch_dim, w_patch_dim = patch_2d_dims

            grid_2d_dims = (h_input_dim // h_patch_dim), (w_input_dim // w_patch_dim)

            return Sinusoidal2dPositionEncoder(
                config.model_dim, grid_2d_dims, device=self._device
            )
        else:
            raise ValueError(
                f"The length of `input_dims` must be 2 or 3, but is {num_input_dims} instead."
            )

    def build_encoder(self) -> TransformerEncoder:
        config = self._config

        num_layers = config.num_encoder_layers

        layers = [self.build_encoder_layer(i) for i in range(num_layers)]

        return StandardTransformerEncoder(
            layers,
            norm_order=TransformerNormOrder.PRE,
            layer_norm_factory=self.build_layer_norm,
            device=self._device,
            dtype=self._dtype,
        )

    def build_encoder_layer(self, layer_idx: int) -> TransformerEncoderLayer:
        config = self._config

        self_attn = self.build_attention(layer_idx)

        ffn = self.build_ffn(layer_idx)

        drop_path = DropPathResidualConnect(drop_p=config.droppath_p)

        return StandardTransformerEncoderLayer(
            self_attn,
            ffn,
            dropout_p=config.dropout_p,
            norm_order=TransformerNormOrder.PRE,
            layer_norm_factory=self.build_layer_norm,
            self_attn_residual=drop_path,
            ffn_residual=drop_path,
            device=self._device,
            dtype=self._dtype,
        )

    def build_attention(self, layer_idx: int) -> MultiheadAttention:
        config = self._config

        sdpa = create_default_sdpa(attn_dropout_p=config.attn_dropout_p)

        output_proj = self.build_mha_output_projection(layer_idx)

        return StandardMultiheadAttention(
            config.model_dim,
            config.num_encoder_attn_heads,
            sdpa=sdpa,
            bias=config.qkv_bias,
            output_proj=output_proj,
            device=self._device,
            dtype=self._dtype,
        )

    def build_mha_output_projection(self, layer_idx: int) -> Linear:
        config = self._config

        init_std = config.init_std

        def init_projection(proj: Linear) -> None:
            init_truncated_uniforma_weights_and_bias(proj, std=init_std)

            with torch.no_grad():
                proj.weight.div_(math.sqrt(2.0 * (layer_idx + 1)))

        return Linear(
            config.model_dim,
            config.model_dim,
            bias=True,
            init_fn=init_projection,
            device=self._device,
            dtype=self._dtype,
        )

    def build_ffn(self, layer_idx: int) -> FeedForwardNetwork:
        config = self._config

        init_std = config.init_std

        def init_projection(proj: Linear) -> None:
            init_truncated_uniforma_weights_and_bias(proj, std=init_std)

            with torch.no_grad():
                proj.weight.div_(math.sqrt(2.0 * (layer_idx + 1)))

        inner_dim = int(config.model_dim * config.ffn_inner_dim_ratio)

        return StandardFeedForwardNetwork(
            config.model_dim,
            inner_dim,
            bias=True,
            inner_activation=GELU(),
            proj_init_fn=init_projection,
            norm_order=TransformerNormOrder.PRE,
            device=self._device,
            dtype=self._dtype,
        )

<<<<<<< HEAD
=======
        # rescale the last layer
        proj = ffn.output_proj
        assert isinstance(proj, Linear), f"Invalid projection type: {type(proj)}"
        proj.weight.data.div_(math.sqrt(2.0 * (layer_idx + 1)))

        return ffn

>>>>>>> f4aaf33c
    def build_layer_norm(
        self,
        model_dim: int,
        *,
        device: Device | None = None,
        dtype: DataType | None = None,
    ) -> LayerNorm:
        config = self._config

        init_std = config.init_std

        init_layer_norm = partial(
            init_truncated_uniforma_weights_and_bias, std=init_std
        )

        return StandardLayerNorm(
            model_dim,
            bias=True,
            eps=1e-6,
            init_fn=init_layer_norm,
            device=device,
            dtype=dtype,
        )


def create_jepa_model(
    config: JepaConfig,
    *,
    device: Device | None = None,
    dtype: DataType | None = None,
) -> JepaModel:
    return JepaBuilder(config, device=device, dtype=dtype).build_model()


def init_truncated_uniforma_weights_and_bias(
    m: Module,
    *,
    mean: float = 0.0,
    std: float = 1.0,
    a: float = -2.0,
    b: float = 2.0,
) -> None:
    if not hasattr(m, "weight") or not hasattr(m, "bias"):
        raise ValueError(f"Cannot initialize weights and bias of a {type(m)}")

    with torch.no_grad():
        torch.nn.init.trunc_normal_(m.weight, mean=mean, std=std, a=a, b=b)
        if m.bias is not None:
            torch.nn.init.zeros_(m.bias)<|MERGE_RESOLUTION|>--- conflicted
+++ resolved
@@ -44,9 +44,6 @@
     create_default_sdpa,
 )
 from fairseq2.nn.transformer.residual import DropPathResidualConnect
-from fairseq2.nn.utils.module import (
-    init_truncated_uniforma_weights_and_bias as init_module,
-)
 from fairseq2.typing import DataType, Device
 
 JEPA_FAMILY: Final = "jepa"
@@ -373,16 +370,6 @@
             dtype=self._dtype,
         )
 
-<<<<<<< HEAD
-=======
-        # rescale the last layer
-        proj = ffn.output_proj
-        assert isinstance(proj, Linear), f"Invalid projection type: {type(proj)}"
-        proj.weight.data.div_(math.sqrt(2.0 * (layer_idx + 1)))
-
-        return ffn
-
->>>>>>> f4aaf33c
     def build_layer_norm(
         self,
         model_dim: int,
