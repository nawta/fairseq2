# Copyright (c) Meta Platforms, Inc. and affiliates.
# All rights reserved.
#
# This source code is licensed under the BSD-style license found in the
# LICENSE file in the root directory of this source tree.

from __future__ import annotations

import math
from dataclasses import dataclass, field
from functools import partial
from typing import Final, cast

from torch.nn import GELU

from fairseq2.config_registry import ConfigRegistry
from fairseq2.models.jepa.model import JepaModel
from fairseq2.models.transformer import TransformerFrontend
from fairseq2.models.vit import (
    Conv2dPatchFeatureExtractor,
    Conv3dPatchFeatureExtractor,
    PatchFeatureExtractor,
    StandardViTFrontend,
)
from fairseq2.nn import (
    InterpolatedPositionEncoder,
    LayerNorm,
    Linear,
    Sinusoidal2dPositionEncoder,
    Sinusoidal3dPositionEncoder,
    StandardLayerNorm,
)
from fairseq2.nn.transformer import (
    FeedForwardNetwork,
    MultiheadAttention,
    StandardFeedForwardNetwork,
    StandardMultiheadAttention,
    StandardTransformerEncoder,
    StandardTransformerEncoderLayer,
    TransformerEncoder,
    TransformerEncoderLayer,
    TransformerNormOrder,
    create_default_sdpa,
)
from fairseq2.nn.transformer.residual import DropPathResidualConnect
from fairseq2.nn.utils.module import init_truncated_uniforma_weights_and_bias as init_module
from fairseq2.typing import DataType, Device

JEPA_FAMILY: Final = "jepa"


@dataclass(kw_only=True)
class JepaConfig:
    """
    Holds the configuration of a JEPA model.

    The default values correspond to the 'base' JEPA architecture.
    """

    encoder_config: JepaEncoderConfig = field(
        default_factory=lambda: JepaEncoderConfig()
    )
    """The configuration of the Vision Transformer encoder."""


@dataclass(kw_only=True)
class JepaEncoderConfig:
    model_dim: int = 768
    """The dimensionality of the model."""

    num_input_channels: int = 3
    """The number of input channels per frame."""

    input_dims: tuple[int, ...] = (224, 224)
    """
    The supported native dimensionality of inputs. Expected to be 2-dimensional
    (height, width) for images and 3-dimensional (depth, height, width) for
    videos.
    """

    patch_dims: tuple[int, ...] = (16, 16)
    """The dimensionality of patches to be extracted from inputs."""

    num_encoder_layers: int = 12
    """The number of encoder layers."""

    num_encoder_attn_heads: int = 12
    """The number of attention heads in encoder layers."""

    qkv_bias: bool = True
    """
    If ``True``, query, key, and value projections in multi-head attention
    layers will have an additive bias.
    """

    attn_dropout_p: float = 0.0
    """The dropout probability on attention weights."""

    ffn_inner_dim_ratio: float = 4.0
    """
    The ratio of the dimensionality of the inner projection layers in
    feed-forward networks to :attr:`model_dim`.
    """

    init_std: float = 0.02
    """
    The standard deviation to initialize weights and biases of projection and
    normalization layers.
    """

    dropout_p: float = 0.0
    """The dropout probability on outputs of Transformer layers."""

    droppath_p: float = 0.0
    """
    The probability of dropping sequences from outputs of multi-head attention
    and feed-forward network layers before adding residuals.
    """

    uniform_power: bool = False
    """
    If ``True``, each patch dimension will have equal representation in the
    produced positional encodings.
    """


jepa_archs = ConfigRegistry[JepaConfig]()

jepa_arch = jepa_archs.decorator


class JepaBuilder:
    """Builds modules of a JEPA model."""

    _config: JepaConfig
    _encoder_builder: JepaEncoderBuilder
    _device: Device | None
    _dtype: DataType | None

    def __init__(
        self,
        config: JepaConfig,
        encoder_builder: JepaEncoderBuilder | None = None,
        *,
        device: Device | None = None,
        dtype: DataType | None = None,
    ) -> None:
        self._config = config

        if encoder_builder is None:
            encoder_builder = JepaEncoderBuilder(
                config.encoder_config, device=device, dtype=dtype
            )

        self._encoder_builder = encoder_builder

        self._device, self._dtype = device, dtype

    def build_model(self) -> JepaModel:
        encoder_frontend = self._encoder_builder.build_frontend()

        encoder = self._encoder_builder.build_encoder()

        return JepaModel(encoder_frontend, encoder)


class JepaEncoderBuilder:
    """Builds modules of a JEPA Vision Transformer encoder."""

    _config: JepaEncoderConfig
    _device: Device | None
    _dtype: DataType | None

    def __init__(
        self,
        config: JepaEncoderConfig,
        *,
        device: Device | None = None,
        dtype: DataType | None = None,
    ) -> None:
        self._config = config

        self._device, self._dtype = device, dtype

    def build_frontend(self) -> TransformerFrontend:
        config = self._config

        if len(config.input_dims) != len(config.patch_dims):
            raise ValueError(
                f"The lengths of `input_dims` and `patch_dims` must match, but they are {len(config.input_dims)} and {len(config.patch_dims)} instead."
            )

        feature_extractor = self.build_feature_extractor()

        pos_encoder = self.build_position_encoder()

        return StandardViTFrontend(feature_extractor, pos_encoder)

    def build_feature_extractor(self) -> PatchFeatureExtractor:
        config = self._config
<<<<<<< HEAD
        
        conv_init_fn = partial(init_module, std=config.init_std)
=======

        init_std = config.init_std

        init_conv = partial(init_truncated_uniforma_weights_and_bias, std=init_std)
>>>>>>> 8d7dfafe

        num_patch_dims = len(config.patch_dims)

        if num_patch_dims == 3:
            patch_3d_dims = cast(tuple[int, int, int], config.patch_dims)

            return Conv3dPatchFeatureExtractor(
                config.num_input_channels,
                config.model_dim,
                patch_3d_dims,
                init_fn=init_conv,
                device=self._device,
                dtype=self._dtype,
            )
        elif num_patch_dims == 2:
            patch_2d_dims = cast(tuple[int, int], config.patch_dims)

            return Conv2dPatchFeatureExtractor(
                config.num_input_channels,
                config.model_dim,
                patch_2d_dims,
                init_fn=init_conv,
                device=self._device,
                dtype=self._dtype,
            )
        else:
            raise ValueError(
                f"The length of `patch_dims` must be 2 or 3, but is {num_patch_dims} instead."
            )

    def build_position_encoder(self) -> InterpolatedPositionEncoder:
        config = self._config

        num_input_dims = len(config.input_dims)

        if num_input_dims == 3:
            input_3d_dims = cast(tuple[int, int, int], config.input_dims)
            patch_3d_dims = cast(tuple[int, int, int], config.patch_dims)

            d_input_dim, h_input_dim, w_input_dim = input_3d_dims
            d_patch_dim, h_patch_dim, w_patch_dim = patch_3d_dims

            grid_3d_dims = (
                (d_input_dim // d_patch_dim),
                (h_input_dim // h_patch_dim),
                (w_input_dim // w_patch_dim),
            )

            return Sinusoidal3dPositionEncoder(
                config.model_dim,
                grid_3d_dims,
                uniform_power=config.uniform_power,
                device=self._device,
            )
        elif num_input_dims == 2:
            input_2d_dims = cast(tuple[int, int], config.input_dims)
            patch_2d_dims = cast(tuple[int, int], config.patch_dims)

            h_input_dim, w_input_dim = input_2d_dims
            h_patch_dim, w_patch_dim = patch_2d_dims

            grid_2d_dims = (h_input_dim // h_patch_dim), (w_input_dim // w_patch_dim)

            return Sinusoidal2dPositionEncoder(
                config.model_dim, grid_2d_dims, device=self._device
            )
        else:
            raise ValueError(
                f"The length of `input_dims` must be 2 or 3, but is {num_input_dims} instead."
            )

    def build_encoder(self) -> TransformerEncoder:
        config = self._config

        num_layers = config.num_encoder_layers

        layers = [self.build_encoder_layer(i) for i in range(num_layers)]

        return StandardTransformerEncoder(
            layers,
            norm_order=TransformerNormOrder.PRE,
            layer_norm_factory=self.build_layer_norm,
            device=self._device,
            dtype=self._dtype,
        )

    def build_encoder_layer(self, layer_idx: int) -> TransformerEncoderLayer:
        config = self._config

        self_attn = self.build_attention(layer_idx)

        ffn = self.build_ffn(layer_idx)

        drop_path = DropPathResidualConnect(drop_p=config.droppath_p)

        return StandardTransformerEncoderLayer(
            self_attn,
            ffn,
            dropout_p=config.dropout_p,
            norm_order=TransformerNormOrder.PRE,
            layer_norm_factory=self.build_layer_norm,
            self_attn_residual=drop_path,
            ffn_residual=drop_path,
            device=self._device,
            dtype=self._dtype,
        )

    def build_attention(self, layer_idx: int) -> MultiheadAttention:
        config = self._config

        sdpa = create_default_sdpa(attn_dropout_p=config.attn_dropout_p)

        output_proj = self.build_mha_output_projection(layer_idx)

        return StandardMultiheadAttention(
            config.model_dim,
            config.num_encoder_attn_heads,
            sdpa=sdpa,
            bias=config.qkv_bias,
            output_proj=output_proj,
            device=self._device,
            dtype=self._dtype,
        )

    def build_mha_output_projection(self, layer_idx: int) -> Linear:
        config = self._config

<<<<<<< HEAD
        proj_init_fn: Callable[[Linear], None] = partial(init_module, std=config.init_std)
=======
        init_std = config.init_std

        def init_projection(proj: Linear) -> None:
            init_truncated_uniforma_weights_and_bias(proj, std=init_std)
>>>>>>> 8d7dfafe

            with torch.no_grad():
                proj.weight.div_(math.sqrt(2.0 * (layer_idx + 1)))

        return Linear(
            config.model_dim,
            config.model_dim,
            bias=True,
            init_fn=init_projection,
            device=self._device,
            dtype=self._dtype,
        )

    def build_ffn(self, layer_idx: int) -> FeedForwardNetwork:
        config = self._config

        init_std = config.init_std

        def init_projection(proj: Linear) -> None:
            init_truncated_uniforma_weights_and_bias(proj, std=init_std)

<<<<<<< HEAD
        proj_init_fn = partial(init_module, std=config.init_std)
=======
            with torch.no_grad():
                proj.weight.div_(math.sqrt(2.0 * (layer_idx + 1)))

        inner_dim = int(config.model_dim * config.ffn_inner_dim_ratio)
>>>>>>> 8d7dfafe

        ffn = StandardFeedForwardNetwork(
            config.model_dim,
            inner_dim,
            bias=True,
            inner_activation=GELU(),
            proj_init_fn=init_projection,
            norm_order=TransformerNormOrder.PRE,
            device=self._device,
            dtype=self._dtype,
        )

        # rescale the last layer
        proj = ffn.output_proj
        assert isinstance(proj, Linear), f"Invalid projection type: {type(proj)}"
        proj.weight.data.div_(math.sqrt(2.0 * (layer_idx + 1)))
        
        return ffn

    def build_layer_norm(
        self,
        model_dim: int,
        *,
        device: Device | None = None,
        dtype: DataType | None = None,
    ) -> LayerNorm:
        config = self._config
<<<<<<< HEAD
        
        layer_norm_init_fn = partial(init_module, std=config.init_std)
        
=======

        init_std = config.init_std

        init_layer_norm = partial(init_truncated_uniforma_weights_and_bias, std=init_std)

>>>>>>> 8d7dfafe
        return StandardLayerNorm(
            model_dim,
            bias=True,
            eps=1e-6,
            init_fn=init_layer_norm,
            device=device,
            dtype=dtype,
        )


def create_jepa_model(
    config: JepaConfig,
    *,
    device: Device | None = None,
    dtype: DataType | None = None,
) -> JepaModel:
<<<<<<< HEAD
    return JepaBuilder(config, device=device, dtype=dtype).build_model()
=======
    return JepaBuilder(config, device=device, dtype=dtype).build_model()
        

def init_truncated_uniforma_weights_and_bias(
    m: Module,
    *,
    mean: float = 0.0,
    std: float = 1.0,
    a: float = -2.0,
    b: float = 2.0,
) -> None:
    if not hasattr(m, "weight") or not hasattr(m, "bias"):
        raise ValueError(f"Cannot initialize weights and bias of a {type(m)}")
    
    with torch.no_grad():
        torch.nn.init.trunc_normal_(m.weight, mean=mean, std=std, a=a, b=b)
        if m.bias is not None:
            torch.nn.init.zeros_(m.bias)
>>>>>>> 8d7dfafe
<|MERGE_RESOLUTION|>--- conflicted
+++ resolved
@@ -11,7 +11,8 @@
 from functools import partial
 from typing import Final, cast
 
-from torch.nn import GELU
+import torch
+from torch.nn import GELU, Module
 
 from fairseq2.config_registry import ConfigRegistry
 from fairseq2.models.jepa.model import JepaModel
@@ -198,15 +199,10 @@
 
     def build_feature_extractor(self) -> PatchFeatureExtractor:
         config = self._config
-<<<<<<< HEAD
-        
-        conv_init_fn = partial(init_module, std=config.init_std)
-=======
 
         init_std = config.init_std
 
         init_conv = partial(init_truncated_uniforma_weights_and_bias, std=init_std)
->>>>>>> 8d7dfafe
 
         num_patch_dims = len(config.patch_dims)
 
@@ -334,14 +330,10 @@
     def build_mha_output_projection(self, layer_idx: int) -> Linear:
         config = self._config
 
-<<<<<<< HEAD
-        proj_init_fn: Callable[[Linear], None] = partial(init_module, std=config.init_std)
-=======
         init_std = config.init_std
 
         def init_projection(proj: Linear) -> None:
             init_truncated_uniforma_weights_and_bias(proj, std=init_std)
->>>>>>> 8d7dfafe
 
             with torch.no_grad():
                 proj.weight.div_(math.sqrt(2.0 * (layer_idx + 1)))
@@ -363,14 +355,10 @@
         def init_projection(proj: Linear) -> None:
             init_truncated_uniforma_weights_and_bias(proj, std=init_std)
 
-<<<<<<< HEAD
-        proj_init_fn = partial(init_module, std=config.init_std)
-=======
             with torch.no_grad():
                 proj.weight.div_(math.sqrt(2.0 * (layer_idx + 1)))
 
         inner_dim = int(config.model_dim * config.ffn_inner_dim_ratio)
->>>>>>> 8d7dfafe
 
         ffn = StandardFeedForwardNetwork(
             config.model_dim,
@@ -398,17 +386,11 @@
         dtype: DataType | None = None,
     ) -> LayerNorm:
         config = self._config
-<<<<<<< HEAD
-        
-        layer_norm_init_fn = partial(init_module, std=config.init_std)
-        
-=======
 
         init_std = config.init_std
 
         init_layer_norm = partial(init_truncated_uniforma_weights_and_bias, std=init_std)
 
->>>>>>> 8d7dfafe
         return StandardLayerNorm(
             model_dim,
             bias=True,
@@ -425,9 +407,6 @@
     device: Device | None = None,
     dtype: DataType | None = None,
 ) -> JepaModel:
-<<<<<<< HEAD
-    return JepaBuilder(config, device=device, dtype=dtype).build_model()
-=======
     return JepaBuilder(config, device=device, dtype=dtype).build_model()
         
 
@@ -445,5 +424,4 @@
     with torch.no_grad():
         torch.nn.init.trunc_normal_(m.weight, mean=mean, std=std, a=a, b=b)
         if m.bias is not None:
-            torch.nn.init.zeros_(m.bias)
->>>>>>> 8d7dfafe
+            torch.nn.init.zeros_(m.bias)