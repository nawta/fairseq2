# Copyright (c) Meta Platforms, Inc. and affiliates.
# All rights reserved.
#
# This source code is licensed under the BSD-style license found in the
# LICENSE file in the root directory of this source tree.

from __future__ import annotations

import math
from dataclasses import dataclass, field
from functools import partial
from typing import Final, cast

import torch
<<<<<<< HEAD
from torch.nn import GELU, Module
=======
import torch.nn as nn
from torch import Tensor
from torch.nn import GELU, Conv2d, Conv3d
>>>>>>> 131f9f90

from fairseq2.config_registry import ConfigRegistry
from fairseq2.models.jepa.model import JepaModel
from fairseq2.models.transformer import TransformerFrontend
from fairseq2.models.vit import (
    Conv2dPatchFeatureExtractor,
    Conv3dPatchFeatureExtractor,
    PatchFeatureExtractor,
    StandardViTFrontend,
)
from fairseq2.nn import (
    InterpolatedPositionEncoder,
    LayerNorm,
    Linear,
    Sinusoidal2dPositionEncoder,
    Sinusoidal3dPositionEncoder,
    StandardLayerNorm,
)
from fairseq2.nn.transformer import (
    FeedForwardNetwork,
    MultiheadAttention,
    StandardFeedForwardNetwork,
    StandardMultiheadAttention,
    StandardTransformerEncoder,
    StandardTransformerEncoderLayer,
    TransformerEncoder,
    TransformerEncoderLayer,
    TransformerNormOrder,
    create_default_sdpa,
)
from fairseq2.nn.transformer.residual import DropPathResidualConnect
from fairseq2.typing import DataType, Device

JEPA_FAMILY: Final = "jepa"


@dataclass(kw_only=True)
class JepaConfig:
    """
    Holds the configuration of a JEPA model.

    The default values correspond to the 'base' JEPA architecture.
    """

    encoder_config: JepaEncoderConfig = field(
        default_factory=lambda: JepaEncoderConfig()
    )
    """The configuration of the Vision Transformer encoder."""


@dataclass(kw_only=True)
class JepaEncoderConfig:
    model_dim: int = 768
    """The dimensionality of the model."""

    num_input_channels: int = 3
    """The number of input channels per frame."""

    input_dims: tuple[int, ...] = (224, 224)
    """
    The supported native dimensionality of inputs. Expected to be 2-dimensional
    (height, width) for images and 3-dimensional (depth, height, width) for
    videos.
    """

    patch_dims: tuple[int, ...] = (16, 16)
    """The dimensionality of patches to be extracted from inputs."""

    num_encoder_layers: int = 12
    """The number of encoder layers."""

    num_encoder_attn_heads: int = 12
    """The number of attention heads in encoder layers."""

    qkv_bias: bool = True
    """
    If ``True``, query, key, and value projections in multi-head attention
    layers will have an additive bias.
    """

    attn_dropout_p: float = 0.0
    """The dropout probability on attention weights."""

    ffn_inner_dim_ratio: float = 4.0
    """
    The ratio of the dimensionality of the inner projection layers in
    feed-forward networks to :attr:`model_dim`.
    """

    init_std: float = 0.02
    """
    The standard deviation to initialize weights and biases of projection and
    normalization layers.
    """

    dropout_p: float = 0.0
    """The dropout probability on outputs of Transformer layers."""

    droppath_p: float = 0.0
    """
    The probability of dropping sequences from outputs of multi-head attention
    and feed-forward network layers before adding residuals.
    """

    uniform_power: bool = False
    """
    If ``True``, each patch dimension will have equal representation in the
    produced positional encodings.
    """


jepa_archs = ConfigRegistry[JepaConfig]()

jepa_arch = jepa_archs.decorator


class JepaBuilder:
    """Builds modules of a JEPA model."""

    _config: JepaConfig
    _encoder_builder: JepaEncoderBuilder
    _device: Device | None
    _dtype: DataType | None

    def __init__(
        self,
        config: JepaConfig,
        encoder_builder: JepaEncoderBuilder | None = None,
        *,
        device: Device | None = None,
        dtype: DataType | None = None,
    ) -> None:
        self._config = config

        if encoder_builder is None:
            encoder_builder = JepaEncoderBuilder(
                config.encoder_config, device=device, dtype=dtype
            )

        self._encoder_builder = encoder_builder

        self._device, self._dtype = device, dtype

    def build_model(self) -> JepaModel:
        encoder_frontend = self._encoder_builder.build_frontend()

        encoder = self._encoder_builder.build_encoder()

        return JepaModel(encoder_frontend, encoder)


class JepaEncoderBuilder:
    """Builds modules of a JEPA Vision Transformer encoder."""

    _config: JepaEncoderConfig
    _device: Device | None
    _dtype: DataType | None

    def __init__(
        self,
        config: JepaEncoderConfig,
        *,
        device: Device | None = None,
        dtype: DataType | None = None,
    ) -> None:
        self._config = config

        self._device, self._dtype = device, dtype

    def build_frontend(self) -> TransformerFrontend:
        config = self._config

        if len(config.input_dims) != len(config.patch_dims):
            raise ValueError(
                f"The lengths of `input_dims` and `patch_dims` must match, but they are {len(config.input_dims)} and {len(config.patch_dims)} instead."
            )

        feature_extractor = self.build_feature_extractor()

        pos_encoder = self.build_position_encoder()

        return StandardViTFrontend(feature_extractor, pos_encoder)

    def build_feature_extractor(self) -> PatchFeatureExtractor:
        config = self._config

        init_std = config.init_std

<<<<<<< HEAD
        init_conv = partial(init_truncated_uniforma_weights_and_bias, std=init_std)

=======
>>>>>>> 131f9f90
        num_patch_dims = len(config.patch_dims)

        if num_patch_dims == 3:
            patch_3d_dims = cast(tuple[int, int, int], config.patch_dims)

            def init_conv3d(conv: Conv3d) -> None:
                init_truncated_normal(conv.weight, conv.bias, std=init_std)

            return Conv3dPatchFeatureExtractor(
                config.num_input_channels,
                config.model_dim,
                patch_3d_dims,
<<<<<<< HEAD
                init_fn=init_conv,
=======
                init_fn=init_conv3d,
>>>>>>> 131f9f90
                device=self._device,
                dtype=self._dtype,
            )
        elif num_patch_dims == 2:
            patch_2d_dims = cast(tuple[int, int], config.patch_dims)

            def init_conv2d(conv: Conv2d) -> None:
                init_truncated_normal(conv.weight, conv.bias, std=init_std)

            return Conv2dPatchFeatureExtractor(
                config.num_input_channels,
                config.model_dim,
                patch_2d_dims,
<<<<<<< HEAD
                init_fn=init_conv,
=======
                init_fn=init_conv2d,
>>>>>>> 131f9f90
                device=self._device,
                dtype=self._dtype,
            )
        else:
            raise ValueError(
                f"The length of `patch_dims` must be 2 or 3, but is {num_patch_dims} instead."
            )

    def build_position_encoder(self) -> InterpolatedPositionEncoder:
        config = self._config

        num_input_dims = len(config.input_dims)

        if num_input_dims == 3:
            input_3d_dims = cast(tuple[int, int, int], config.input_dims)
            patch_3d_dims = cast(tuple[int, int, int], config.patch_dims)

            d_input_dim, h_input_dim, w_input_dim = input_3d_dims
            d_patch_dim, h_patch_dim, w_patch_dim = patch_3d_dims

            grid_3d_dims = (
                (d_input_dim // d_patch_dim),
                (h_input_dim // h_patch_dim),
                (w_input_dim // w_patch_dim),
            )

            return Sinusoidal3dPositionEncoder(
                config.model_dim,
                grid_3d_dims,
                uniform_power=config.uniform_power,
                device=self._device,
            )
        elif num_input_dims == 2:
            input_2d_dims = cast(tuple[int, int], config.input_dims)
            patch_2d_dims = cast(tuple[int, int], config.patch_dims)

            h_input_dim, w_input_dim = input_2d_dims
            h_patch_dim, w_patch_dim = patch_2d_dims

            grid_2d_dims = (h_input_dim // h_patch_dim), (w_input_dim // w_patch_dim)

            return Sinusoidal2dPositionEncoder(
                config.model_dim, grid_2d_dims, device=self._device
            )
        else:
            raise ValueError(
                f"The length of `input_dims` must be 2 or 3, but is {num_input_dims} instead."
            )

    def build_encoder(self) -> TransformerEncoder:
        config = self._config

        num_layers = config.num_encoder_layers

        layers = [self.build_encoder_layer(i) for i in range(num_layers)]

        return StandardTransformerEncoder(
            layers,
            norm_order=TransformerNormOrder.PRE,
            layer_norm_factory=self.build_layer_norm,
            device=self._device,
            dtype=self._dtype,
        )

    def build_encoder_layer(self, layer_idx: int) -> TransformerEncoderLayer:
        config = self._config

        self_attn = self.build_attention(layer_idx)
<<<<<<< HEAD

        ffn = self.build_ffn(layer_idx)

=======

        ffn = self.build_ffn(layer_idx)

>>>>>>> 131f9f90
        drop_path = DropPathResidualConnect(drop_p=config.droppath_p)

        return StandardTransformerEncoderLayer(
            self_attn,
            ffn,
            dropout_p=config.dropout_p,
            norm_order=TransformerNormOrder.PRE,
            layer_norm_factory=self.build_layer_norm,
            self_attn_residual=drop_path,
            ffn_residual=drop_path,
            device=self._device,
            dtype=self._dtype,
        )

    def build_attention(self, layer_idx: int) -> MultiheadAttention:
        config = self._config

        sdpa = create_default_sdpa(attn_dropout_p=config.attn_dropout_p)

        output_proj = self.build_mha_output_projection(layer_idx)

        return StandardMultiheadAttention(
            config.model_dim,
            config.num_encoder_attn_heads,
            sdpa=sdpa,
            bias=config.qkv_bias,
            output_proj=output_proj,
            device=self._device,
            dtype=self._dtype,
        )

    def build_mha_output_projection(self, layer_idx: int) -> Linear:
        config = self._config

        init_std = config.init_std

        def init_projection(proj: Linear) -> None:
<<<<<<< HEAD
            init_truncated_uniforma_weights_and_bias(proj, std=init_std)
=======
            init_truncated_normal(proj.weight, proj.bias, std=init_std)
>>>>>>> 131f9f90

            with torch.no_grad():
                proj.weight.div_(math.sqrt(2.0 * (layer_idx + 1)))

        return Linear(
            config.model_dim,
            config.model_dim,
            bias=True,
            init_fn=init_projection,
            device=self._device,
            dtype=self._dtype,
        )

    def build_ffn(self, layer_idx: int) -> FeedForwardNetwork:
        config = self._config

        init_std = config.init_std

        def init_projection(proj: Linear) -> None:
<<<<<<< HEAD
            init_truncated_uniforma_weights_and_bias(proj, std=init_std)
=======
            init_truncated_normal(proj.weight, proj.bias, std=init_std)
>>>>>>> 131f9f90

            with torch.no_grad():
                proj.weight.div_(math.sqrt(2.0 * (layer_idx + 1)))

        inner_dim = int(config.model_dim * config.ffn_inner_dim_ratio)

        return StandardFeedForwardNetwork(
            config.model_dim,
            inner_dim,
            bias=True,
            inner_activation=GELU(),
            proj_init_fn=init_projection,
            norm_order=TransformerNormOrder.PRE,
            device=self._device,
            dtype=self._dtype,
        )

    def build_layer_norm(
        self,
        model_dim: int,
        *,
        device: Device | None = None,
        dtype: DataType | None = None,
    ) -> LayerNorm:
        config = self._config

        init_std = config.init_std

<<<<<<< HEAD
        init_layer_norm = partial(
            init_truncated_uniforma_weights_and_bias, std=init_std
        )
=======
        def init_layer_norm(m: LayerNorm) -> None:
            if m.weight is not None:
                init_truncated_normal(m.weight, m.bias, std=init_std)
>>>>>>> 131f9f90

        return StandardLayerNorm(
            model_dim,
            bias=True,
            eps=1e-6,
            init_fn=init_layer_norm,
            device=device,
            dtype=dtype,
        )


def init_truncated_normal(
    weight: Tensor, bias: Tensor | None, *, std: float = 1.0
) -> None:
    nn.init.trunc_normal_(weight, std=std)

    if bias is not None:
        nn.init.zeros_(bias)


def create_jepa_model(
    config: JepaConfig,
    *,
    device: Device | None = None,
    dtype: DataType | None = None,
) -> JepaModel:
    return JepaBuilder(config, device=device, dtype=dtype).build_model()


def init_truncated_uniforma_weights_and_bias(
    m: Module,
    *,
    mean: float = 0.0,
    std: float = 1.0,
    a: float = -2.0,
    b: float = 2.0,
) -> None:
    if not hasattr(m, "weight") or not hasattr(m, "bias"):
        raise ValueError(f"Cannot initialize weights and bias of a {type(m)}")

    with torch.no_grad():
        torch.nn.init.trunc_normal_(m.weight, mean=mean, std=std, a=a, b=b)
        if m.bias is not None:
            torch.nn.init.zeros_(m.bias)<|MERGE_RESOLUTION|>--- conflicted
+++ resolved
@@ -12,13 +12,9 @@
 from typing import Final, cast
 
 import torch
-<<<<<<< HEAD
-from torch.nn import GELU, Module
-=======
 import torch.nn as nn
 from torch import Tensor
 from torch.nn import GELU, Conv2d, Conv3d
->>>>>>> 131f9f90
 
 from fairseq2.config_registry import ConfigRegistry
 from fairseq2.models.jepa.model import JepaModel
@@ -207,11 +203,6 @@
 
         init_std = config.init_std
 
-<<<<<<< HEAD
-        init_conv = partial(init_truncated_uniforma_weights_and_bias, std=init_std)
-
-=======
->>>>>>> 131f9f90
         num_patch_dims = len(config.patch_dims)
 
         if num_patch_dims == 3:
@@ -224,11 +215,7 @@
                 config.num_input_channels,
                 config.model_dim,
                 patch_3d_dims,
-<<<<<<< HEAD
-                init_fn=init_conv,
-=======
                 init_fn=init_conv3d,
->>>>>>> 131f9f90
                 device=self._device,
                 dtype=self._dtype,
             )
@@ -242,11 +229,7 @@
                 config.num_input_channels,
                 config.model_dim,
                 patch_2d_dims,
-<<<<<<< HEAD
-                init_fn=init_conv,
-=======
                 init_fn=init_conv2d,
->>>>>>> 131f9f90
                 device=self._device,
                 dtype=self._dtype,
             )
@@ -315,15 +298,9 @@
         config = self._config
 
         self_attn = self.build_attention(layer_idx)
-<<<<<<< HEAD
 
         ffn = self.build_ffn(layer_idx)
 
-=======
-
-        ffn = self.build_ffn(layer_idx)
-
->>>>>>> 131f9f90
         drop_path = DropPathResidualConnect(drop_p=config.droppath_p)
 
         return StandardTransformerEncoderLayer(
@@ -361,11 +338,7 @@
         init_std = config.init_std
 
         def init_projection(proj: Linear) -> None:
-<<<<<<< HEAD
-            init_truncated_uniforma_weights_and_bias(proj, std=init_std)
-=======
             init_truncated_normal(proj.weight, proj.bias, std=init_std)
->>>>>>> 131f9f90
 
             with torch.no_grad():
                 proj.weight.div_(math.sqrt(2.0 * (layer_idx + 1)))
@@ -385,11 +358,7 @@
         init_std = config.init_std
 
         def init_projection(proj: Linear) -> None:
-<<<<<<< HEAD
-            init_truncated_uniforma_weights_and_bias(proj, std=init_std)
-=======
             init_truncated_normal(proj.weight, proj.bias, std=init_std)
->>>>>>> 131f9f90
 
             with torch.no_grad():
                 proj.weight.div_(math.sqrt(2.0 * (layer_idx + 1)))
@@ -418,15 +387,9 @@
 
         init_std = config.init_std
 
-<<<<<<< HEAD
-        init_layer_norm = partial(
-            init_truncated_uniforma_weights_and_bias, std=init_std
-        )
-=======
         def init_layer_norm(m: LayerNorm) -> None:
             if m.weight is not None:
                 init_truncated_normal(m.weight, m.bias, std=init_std)
->>>>>>> 131f9f90
 
         return StandardLayerNorm(
             model_dim,
@@ -453,21 +416,4 @@
     device: Device | None = None,
     dtype: DataType | None = None,
 ) -> JepaModel:
-    return JepaBuilder(config, device=device, dtype=dtype).build_model()
-
-
-def init_truncated_uniforma_weights_and_bias(
-    m: Module,
-    *,
-    mean: float = 0.0,
-    std: float = 1.0,
-    a: float = -2.0,
-    b: float = 2.0,
-) -> None:
-    if not hasattr(m, "weight") or not hasattr(m, "bias"):
-        raise ValueError(f"Cannot initialize weights and bias of a {type(m)}")
-
-    with torch.no_grad():
-        torch.nn.init.trunc_normal_(m.weight, mean=mean, std=std, a=a, b=b)
-        if m.bias is not None:
-            torch.nn.init.zeros_(m.bias)+    return JepaBuilder(config, device=device, dtype=dtype).build_model()