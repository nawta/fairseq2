# Copyright (c) Meta Platforms, Inc. and affiliates.
# All rights reserved.
#
# This source code is licensed under the BSD-style license found in the
# LICENSE file in the root directory of this source tree.

from __future__ import annotations

import re
from abc import ABC, abstractmethod
from dataclasses import dataclass, field
from typing import Any, List

import torch
from transformers import AutoTokenizer
from typing_extensions import override
from vllm import LLM, CompletionOutput, RequestOutput, SamplingParams

from fairseq2.datasets.preference import PreferenceBatch
from fairseq2.datasets.prompt import PromptBatch
from fairseq2.gang import Gangs
from fairseq2.recipes.config import get_config_section
from fairseq2.recipes.lm._online_finetune._common import (
    GRPOBatch,
    collate_with_target_mask,
    find_first_value,
    generate_rewards,
    prepare_grpo_batch,
    prepare_preference_batch_random_pair,
)
from fairseq2.recipes.lm._online_finetune._math_utils import (
    last_boxed_only_string,
    remove_boxed,
)
from fairseq2.recipes.model import Model
from fairseq2.recipes.trainer import TrainUnit
<<<<<<< HEAD
import numpy as np
from fairseq2.logging import log
=======
>>>>>>> 2cb30f83


@dataclass(kw_only=True)
class RewardModelConfig:
    answer_key: str = "answer"
<<<<<<< HEAD
    prompt_key: str = "prompt_raw"
=======
    prompt_key: str = "prompt"
>>>>>>> 2cb30f83


@dataclass(kw_only=True)
class RewardSection:
    name: str = "dummy"
    config: RewardModelConfig = field(default_factory=lambda: RewardModelConfig())


class VLLMOutputRewardHandler(ABC):
    @abstractmethod
    def create(
        self, reward_model: Any, gangs: Gangs, reward_config: object
    ) -> VLLMOutputReward: ...

    @property
    @abstractmethod
    def name(self) -> str: ...

    @property
    @abstractmethod
    def config_kls(self) -> type[object]: ...


class VLLMOutputReward(ABC):
    @abstractmethod
    def process_rollouts(self, vllm_outputs: List[RequestOutput]): ...

    @abstractmethod
    def prepare_preference_batch(self, prompt_batch: PromptBatch, rollouts): ...

    @abstractmethod
    def prepare_grpo_batch(self, prompt_batch: PromptBatch, rollouts): ...


class GSM8kVerifierHandler(VLLMOutputRewardHandler):
    def __init__(self):
        pass

    @override
    def create(self, reward_model, reward_config, gangs):
        return GSM8kVerifier(
            answer_key=reward_config.answer_key,
            prompt_key=reward_config.prompt_key,
            gangs=gangs,
        )

    @property
    @override
    def name(self):
        return "gsm8k_verifier"

    @property
    @override
    def config_kls(self):
        return None


class GSM8kVerifier(VLLMOutputReward):
    def __init__(self, answer_key, prompt_key, gangs):
        self.answer_re = re.compile(
            r"#### (\-?[0-9\.\,]+)"
        )  # regexp from original gsm8k to extract formatted answer
        self.invalid_answer = "[invalid]"
        self._gangs = gangs
        self.answer_key = answer_key
        self.prompt_key = prompt_key

    def extract_answer(self, completion: str):
        match = self.answer_re.search(completion)
        if match:
            match_str = match.group(1).strip()
            match_str = match_str.replace(",", "")
            return match_str
        else:
            return self.invalid_answer

    @override
    def process_rollouts(
        self,
        vllm_outputs: List[RequestOutput],
        prompt_batch: PromptBatch,
    ):
        batch_text = []
        batch_tokens = []
        batch_rewards = []

        reference_answers = prompt_batch.meta_info.get(self.answer_key)

        for i, i_batch_request_output in enumerate(vllm_outputs):
            rollouts_text = []
            rollouts_tokens = []
            i_reference_answer = reference_answers[i]
            rollouts_rewards = []
            for rollout_output in i_batch_request_output.outputs:
                rollouts_text.append(rollout_output.text)
                rollouts_tokens.append(rollout_output.token_ids)
                predicted_answer = self.extract_answer(rollout_output.text)
                predicted_reward = 1 if predicted_answer == i_reference_answer else 0
                rollouts_rewards.append(predicted_reward)
            batch_text.append(rollouts_text)
            batch_tokens.append(rollouts_tokens)
            batch_rewards.append(rollouts_rewards)

        return {"text": batch_text, "tokens": batch_tokens, "rewards": batch_rewards}

    def prepare_preference_batch(
        self, prompt_batch: PromptBatch, rollouts
    ) -> PreferenceBatch:

        reward_output = self.process_rollouts(rollouts, prompt_batch)

        batch, is_bad_batch = prepare_preference_batch_random_pair(
            prompt_batch=prompt_batch, reward_output=reward_output, gangs=self._gangs
        )

        return batch, is_bad_batch, reward_output

    def prepare_grpo_batch(self, prompt_batch: PromptBatch, rollouts):

        reward_output = self.process_rollouts(rollouts, prompt_batch)

        batch = prepare_grpo_batch(
            prompt_batch=prompt_batch, reward_output=reward_output, gangs=self._gangs
        )

        return batch, reward_output


class NuminaMathVerifierHandler(VLLMOutputRewardHandler):
    def __init__(self):
        pass

    @override
    def create(self, reward_model, reward_config, gangs):
        return NuminaMathVerifier(
            answer_key=reward_config.answer_key,
            prompt_key=reward_config.prompt_key,
            gangs=gangs,
        )

    @property
    @override
    def name(self):
        return "numinamath_verifier"

    @property
    @override
    def config_kls(self):
        return None


class NuminaMathVerifier(GSM8kVerifier):
    def __init__(self, answer_key, prompt_key, gangs):
        self.invalid_answer = "[invalid]"
        self._gangs = gangs
        self.answer_key = answer_key
        self.prompt_key = prompt_key

    def extract_answer(self, completion: str):
        try:
            parsed_answer = remove_boxed(last_boxed_only_string(completion))
        except:
            return self.invalid_answer
        return parsed_answer


class SkyworkVerifierHandler(VLLMOutputRewardHandler):
    def __init__(self):
        pass

    @override
    def create(self, reward_model, reward_config, gangs):
        return SkyworkVerifier(
            gangs,
            reward_model,
            answer_key=reward_config.answer_key,
            prompt_key=reward_config.prompt_key,
        )

    @property
    @override
    def name(self):
        return "skywork_verifier"

    @property
    @override
    def config_kls(self):
        return None


class SkyworkVerifier(VLLMOutputReward):
    def __init__(self, gangs, reward_model, answer_key, prompt_key):
        self.answer_key = answer_key
        self.prompt_key = prompt_key
        self._gangs = gangs
        self.reward_model = reward_model
        self.tokenizer = AutoTokenizer.from_pretrained(
            "Skywork/Skywork-Reward-Llama-3.1-8B-v0.2"
        )

<<<<<<< HEAD
    def wrap_text(self, prompt_text, rollout_text):
        wrapped_text = [
            {"role": "user", "content": prompt_text},
            {"role": "assistant", "content": rollout_text},
        ]
        chat_str = self.tokenizer.apply_chat_template(wrapped_text, tokenize=False)
        chat_str = chat_str.replace("<|begin_of_text|>", "")

        return chat_str

    @override
    def process_rollouts(
        self, vllm_outputs: List[RequestOutput], prompt_batch: PromptBatch
    ):
        vllm_inputs = []
        batch_text = []
        batch_tokens = []

        if vllm_outputs is None:
            vllm_outputs = [None] * len(prompt_batch.prompts)

        text_prompts = prompt_batch.meta_info.get(self.prompt_key)
        for i, (i_batch_request_output, prompt_text) in enumerate(
            zip(vllm_outputs, text_prompts)
        ):

            rollouts_text = []
            rollouts_tokens = []
            for rollout_output in i_batch_request_output.outputs:
                rollout_text = rollout_output.text
                vllm_input = self.wrap_text(prompt_text, rollout_text)
                vllm_inputs.append(vllm_input)
                rollouts_text.append(rollout_output.text)
                rollouts_tokens.append(rollout_output.token_ids)

            batch_text.append(rollouts_text)
            batch_tokens.append(rollouts_tokens)

        batch_rewards = generate_rewards(
            vllm_inputs, dp_gang=self._gangs.dp, vllm_model=self.reward_model
        )

        # reshape batch_rewards to [Batch, Rollouts]
        B, R = len(batch_text), len(batch_text[0])  # batch size, rollouts
        batch_rewards = [batch_rewards[i * R : (i + 1) * R] for i in range(B)]

        return {"text": batch_text, "tokens": batch_tokens, "rewards": batch_rewards}

    def get_divpo_indices(self, rewards, rollouts, p=0.10):
        cumulative_logprobs_norm = []
        for rollout_idx in range(len(rollouts[0].outputs)):
            logprobs = self.extract_logprobs(rollouts[0].outputs[rollout_idx].logprobs)
            cumulative_logprob_norm = sum(logprobs) / len(logprobs)
            cumulative_logprobs_norm.append(cumulative_logprob_norm)

        assert len(rewards) == len(
            cumulative_logprobs_norm
        ), "Rewards and logprobs must have the same length"

        # Convert the list to a numpy array
        max_val = max(rewards)
        min_val = min(rewards)

        diff = max_val - min_val
        thresh_offset = diff * p
        top_thresh = max_val - thresh_offset
        bot_thresh = min_val + thresh_offset

        chosen_set = [idx for idx, val in enumerate(rewards) if val >= top_thresh]
        rejected_set = [idx for idx, val in enumerate(rewards) if val <= bot_thresh]

        # Debugging output
        # log.info(f"rewards: {rewards}")
        # log.info(f"top_thresh: {top_thresh}, bot_thresh: {bot_thresh}")
        # log.info(f"chosen_set: {chosen_set}, rejected_set: {rejected_set}")

        max_reward_idx = min(chosen_set, key=lambda i: cumulative_logprobs_norm[i])
        min_reward_idx = max(rejected_set, key=lambda i: cumulative_logprobs_norm[i])

        return max_reward_idx, min_reward_idx

    def extract_logprobs(self, data):
        logprobs = []
        for item in data:
            for key, logprob in item.items():
                logprobs.append(logprob.logprob)
        return logprobs

    def prepare_preference_batch(
        self, prompt_batch: PromptBatch, rollouts, divpo_p=0
    ) -> PreferenceBatch:

        reward_output = self.process_rollouts(rollouts, prompt_batch)

        chosen_batch = []
        rejected_batch = []
        prompt_lens = []
        dummy_batch_ids = []  # keep posiitons of dummy pairs here

        # choosing first rollouts with reward 1 as chosen and 0 as rejected (sort of random given that we sample rollouts randomly)
        for i_batch, (i_batch_rewards, i_batch_tokens) in enumerate(
            zip(reward_output["rewards"], reward_output["tokens"])
        ):

            # if self._gangs.root.rank == 0:
            #     breakpoint()

            if divpo_p > 0:
                chosen_rollout_position, rejected_rollout_position = (
                    self.get_divpo_indices(i_batch_rewards, rollouts, divpo_p)
                )
            else:
                chosen_rollout_position = i_batch_rewards.index(max(i_batch_rewards))
                rejected_rollout_position = i_batch_rewards.index(min(i_batch_rewards))

            if chosen_rollout_position == rejected_rollout_position:
                # cant form preference pair when we dont have such rollouts
                # this will be dummy batch and we zero out loss
                dummy_batch_ids.append(i_batch)

            chosen_rollout_tokens = list(i_batch_tokens[chosen_rollout_position])
            rejected_rollout_tokens = list(i_batch_tokens[rejected_rollout_position])
            prompt_tokens = prompt_batch.prompts[i_batch]

            chosen_tokens = prompt_tokens + chosen_rollout_tokens
            chosen_batch.append(chosen_tokens)

            rejected_tokens = prompt_tokens + rejected_rollout_tokens
            rejected_batch.append(rejected_tokens)

            prompt_lens.append(len(prompt_tokens))

        filter_batch = lambda batch: [
            item for index, item in enumerate(batch) if index not in dummy_batch_ids
        ]

        if len(dummy_batch_ids) == len(reward_output["tokens"]):
            # entire batch does not have a valid preference pair
            # we use it as dummy batch and zero the loss in the end
            is_bad_batch = True
        else:
            # removing dummy pairs from the batch
            chosen_batch = filter_batch(chosen_batch)
            rejected_batch = filter_batch(rejected_batch)
            prompt_lens = filter_batch(prompt_lens)
            is_bad_batch = False

        prompt_lens = torch.tensor(prompt_lens)

        chosen_batch = [
            torch.tensor(sequence, device=self._gangs.dp.device)
            for sequence in chosen_batch
        ]
        chosen_batch = collate_with_target_mask(
            chosen_batch, prompt_lens, device=self._gangs.dp.device
        )

        rejected_batch = [
            torch.tensor(sequence, device=self._gangs.dp.device)
            for sequence in rejected_batch
        ]
        rejected_batch = collate_with_target_mask(
            rejected_batch, prompt_lens, device=self._gangs.dp.device
        )

        batch = PreferenceBatch(
            chosen=chosen_batch,
            rejected=rejected_batch,
            reference_score_chosen=None,
            reference_score_rejected=None,
        )

        return batch, is_bad_batch, reward_output

    def prepare_grpo_batch(self, prompt_batch: PromptBatch, rollouts):

        prompt_rollouts = []
        prompt_lens = []
        rewards = []

        reward_output = self.process_rollouts(rollouts, prompt_batch)

        for i_batch, (i_batch_rewards, i_batch_tokens) in enumerate(
            zip(reward_output["rewards"], reward_output["tokens"])
        ):
            prompt = prompt_batch.prompts[i_batch]
            rollout_tokens = [
                torch.tensor(prompt + list(c), device=self._gangs.dp.device)
                for c in i_batch_tokens
            ]
            prompt_rollouts.extend(rollout_tokens)

            prompt_lens.extend([len(prompt)] * len(rollout_tokens))

            rewards.append(i_batch_rewards)

        prompt_rollout_batch = collate_with_target_mask(
            prompt_rollouts, prompt_lens, device=self._gangs.dp.device
        )

        rewards = torch.tensor(
            rewards, device=self._gangs.dp.device
        ).float()  # [Batch, Rollouts]
        rewards_normalized = (rewards - rewards.mean(dim=1, keepdim=True)) / (
            rewards.std(dim=1, keepdim=True) + 1e-6
        )  # small epsilon to compensate 0 std

        grpo_batch = GRPOBatch(
            prompt_rollouts=prompt_rollout_batch, rewards=rewards_normalized
        )

        return grpo_batch, reward_output


class AtheneVerifierHandler(VLLMOutputRewardHandler):
    def __init__(self):
        pass

    @override
    def create(self, reward_model, reward_config, gangs):
        return AtheneVerifier(
            gangs,
            reward_model,
            answer_key=reward_config.answer_key,
            prompt_key=reward_config.prompt_key,
        )

    @property
    @override
    def name(self):
        return "athene_verifier"

    @property
    @override
    def config_kls(self):
        return None


class AtheneVerifier(VLLMOutputReward):
    def __init__(self, gangs, reward_model, answer_key, prompt_key):
        self.answer_key = answer_key
        self.prompt_key = prompt_key
        self._gangs = gangs
        self.reward_model = reward_model
        self.tokenizer = AutoTokenizer.from_pretrained(
            "/checkpoint/ram/shared/Athene-RM-8B"  # FIXME move to configs
        )
=======
    def extract_text_from_llama3_wrapper(self, input_string):
        start_pattern = r"<\|start_header_id\|>user<\|end_header_id\|>"
        end_pattern = r"<\|eot_id\|><\|start_header_id\|>assistant<\|end_header_id\|>"
        start_index = re.search(start_pattern, input_string).end()
        end_index = re.search(end_pattern, input_string).start()
        # Extract the text between the start and end indices
        extracted_text = input_string[start_index:end_index].strip()
        return extracted_text
>>>>>>> 2cb30f83

    def wrap_text(self, prompt_text, rollout_text):
        wrapped_text = [
            {"role": "user", "content": prompt_text},
            {"role": "assistant", "content": rollout_text},
        ]
<<<<<<< HEAD
        chat_str = self.tokenizer.apply_chat_template(wrapped_text, tokenize=False)
        chat_str += "<|reserved_special_token_1|>"

        # if self._gangs.root.rank == 0:
        #     breakpoint()
=======
        # templated_text = self.tokenizer.apply_chat_template(wrapped_text, tokenize=True)
        # tokens_prompt = TokensPrompt(prompt_token_ids=templated_text)
        chat_str = self.tokenizer.apply_chat_template(wrapped_text, tokenize=False)
        chat_str = chat_str.replace("<|begin_of_text|>", "")
>>>>>>> 2cb30f83

        return chat_str

    @override
    def process_rollouts(
        self, vllm_outputs: List[RequestOutput], prompt_batch: PromptBatch
    ):
        vllm_inputs = []
        batch_text = []
        batch_tokens = []

        if vllm_outputs is None:
            vllm_outputs = [None] * len(prompt_batch.prompts)

        text_prompts = prompt_batch.meta_info.get(self.prompt_key)
        for i, (i_batch_request_output, prompt_text) in enumerate(
            zip(vllm_outputs, text_prompts)
        ):

            rollouts_text = []
            rollouts_tokens = []
            for rollout_output in i_batch_request_output.outputs:
                rollout_text = rollout_output.text
                vllm_input = self.wrap_text(prompt_text, rollout_text)
                vllm_inputs.append(vllm_input)
                rollouts_text.append(rollout_output.text)
                rollouts_tokens.append(rollout_output.token_ids)

            batch_text.append(rollouts_text)
            batch_tokens.append(rollouts_tokens)

        batch_rewards = generate_rewards(
            vllm_inputs, dp_gang=self._gangs.dp, vllm_model=self.reward_model
        )

        # reshape batch_rewards to [Batch, Rollouts]
        B, R = len(batch_text), len(batch_text[0])  # batch size, rollouts
        batch_rewards = [batch_rewards[i * R : (i + 1) * R] for i in range(B)]

        return {"text": batch_text, "tokens": batch_tokens, "rewards": batch_rewards}

<<<<<<< HEAD
    def get_divpo_indices(self, rewards, rollouts, p=0.10):
        cumulative_logprobs_norm = []
        for rollout_idx in range(len(rollouts[0].outputs)):
            logprobs = self.extract_logprobs(rollouts[0].outputs[rollout_idx].logprobs)
            cumulative_logprob_norm = sum(logprobs) / len(logprobs)
            cumulative_logprobs_norm.append(cumulative_logprob_norm)

        assert len(rewards) == len(
            cumulative_logprobs_norm
        ), "Rewards and logprobs must have the same length"

        # Convert the list to a numpy array
        max_val = max(rewards)
        min_val = min(rewards)

        diff = max_val - min_val
        thresh_offset = diff * p
        top_thresh = max_val - thresh_offset
        bot_thresh = min_val + thresh_offset

        chosen_set = [idx for idx, val in enumerate(rewards) if val >= top_thresh]
        rejected_set = [idx for idx, val in enumerate(rewards) if val <= bot_thresh]

        max_reward_idx = min(chosen_set, key=lambda i: cumulative_logprobs_norm[i])
        min_reward_idx = max(rejected_set, key=lambda i: cumulative_logprobs_norm[i])

        return max_reward_idx, min_reward_idx

    def extract_logprobs(self, data):
        logprobs = []
        for item in data:
            for key, logprob in item.items():
                logprobs.append(logprob.logprob)
        return logprobs

    def prepare_preference_batch(
        self, prompt_batch: PromptBatch, rollouts, divpo_p=0
=======
    def prepare_preference_batch(
        self, prompt_batch: PromptBatch, rollouts
>>>>>>> 2cb30f83
    ) -> PreferenceBatch:

        reward_output = self.process_rollouts(rollouts, prompt_batch)

        chosen_batch = []
        rejected_batch = []
        prompt_lens = []
        dummy_batch_ids = []  # keep posiitons of dummy pairs here

        # choosing first rollouts with reward 1 as chosen and 0 as rejected (sort of random given that we sample rollouts randomly)
        for i_batch, (i_batch_rewards, i_batch_tokens) in enumerate(
            zip(reward_output["rewards"], reward_output["tokens"])
        ):
<<<<<<< HEAD

            if divpo_p > 0:
                chosen_rollout_position, rejected_rollout_position = (
                    self.get_divpo_indices(i_batch_rewards, rollouts, divpo_p)
                )
            else:
                chosen_rollout_position = i_batch_rewards.index(max(i_batch_rewards))
                rejected_rollout_position = i_batch_rewards.index(min(i_batch_rewards))
=======
            chosen_rollout_position = i_batch_rewards.index(max(i_batch_rewards))
            rejected_rollout_position = i_batch_rewards.index(min(i_batch_rewards))
>>>>>>> 2cb30f83

            if chosen_rollout_position == rejected_rollout_position:
                # cant form preference pair when we dont have such rollouts
                # this will be dummy batch and we zero out loss
                dummy_batch_ids.append(i_batch)

            chosen_rollout_tokens = list(i_batch_tokens[chosen_rollout_position])
            rejected_rollout_tokens = list(i_batch_tokens[rejected_rollout_position])
            prompt_tokens = prompt_batch.prompts[i_batch]

            chosen_tokens = prompt_tokens + chosen_rollout_tokens
            chosen_batch.append(chosen_tokens)

            rejected_tokens = prompt_tokens + rejected_rollout_tokens
            rejected_batch.append(rejected_tokens)

            prompt_lens.append(len(prompt_tokens))

        filter_batch = lambda batch: [
            item for index, item in enumerate(batch) if index not in dummy_batch_ids
        ]

        if len(dummy_batch_ids) == len(reward_output["tokens"]):
            # entire batch does not have a valid preference pair
            # we use it as dummy batch and zero the loss in the end
            is_bad_batch = True
        else:
            # removing dummy pairs from the batch
            chosen_batch = filter_batch(chosen_batch)
            rejected_batch = filter_batch(rejected_batch)
            prompt_lens = filter_batch(prompt_lens)
            is_bad_batch = False

        prompt_lens = torch.tensor(prompt_lens)

        chosen_batch = [
            torch.tensor(sequence, device=self._gangs.dp.device)
            for sequence in chosen_batch
        ]
        chosen_batch = collate_with_target_mask(
            chosen_batch, prompt_lens, device=self._gangs.dp.device
        )

        rejected_batch = [
            torch.tensor(sequence, device=self._gangs.dp.device)
            for sequence in rejected_batch
        ]
        rejected_batch = collate_with_target_mask(
            rejected_batch, prompt_lens, device=self._gangs.dp.device
        )

        batch = PreferenceBatch(
            chosen=chosen_batch,
            rejected=rejected_batch,
            reference_score_chosen=None,
            reference_score_rejected=None,
        )

        return batch, is_bad_batch, reward_output

    def prepare_grpo_batch(self, prompt_batch: PromptBatch, rollouts):

        prompt_rollouts = []
        prompt_lens = []
        rewards = []

        reward_output = self.process_rollouts(rollouts, prompt_batch)

        for i_batch, (i_batch_rewards, i_batch_tokens) in enumerate(
            zip(reward_output["rewards"], reward_output["tokens"])
        ):
            prompt = prompt_batch.prompts[i_batch]
            rollout_tokens = [
                torch.tensor(prompt + list(c), device=self._gangs.dp.device)
                for c in i_batch_tokens
            ]
            prompt_rollouts.extend(rollout_tokens)

            prompt_lens.extend([len(prompt)] * len(rollout_tokens))

            rewards.append(i_batch_rewards)

        prompt_rollout_batch = collate_with_target_mask(
            prompt_rollouts, prompt_lens, device=self._gangs.dp.device
        )

        rewards = torch.tensor(
            rewards, device=self._gangs.dp.device
        ).float()  # [Batch, Rollouts]
        rewards_normalized = (rewards - rewards.mean(dim=1, keepdim=True)) / (
            rewards.std(dim=1, keepdim=True) + 1e-6
        )  # small epsilon to compensate 0 std

        grpo_batch = GRPOBatch(
            prompt_rollouts=prompt_rollout_batch, rewards=rewards_normalized
        )

        return grpo_batch, reward_output<|MERGE_RESOLUTION|>--- conflicted
+++ resolved
@@ -34,21 +34,14 @@
 )
 from fairseq2.recipes.model import Model
 from fairseq2.recipes.trainer import TrainUnit
-<<<<<<< HEAD
 import numpy as np
 from fairseq2.logging import log
-=======
->>>>>>> 2cb30f83
 
 
 @dataclass(kw_only=True)
 class RewardModelConfig:
     answer_key: str = "answer"
-<<<<<<< HEAD
-    prompt_key: str = "prompt_raw"
-=======
     prompt_key: str = "prompt"
->>>>>>> 2cb30f83
 
 
 @dataclass(kw_only=True)
@@ -249,7 +242,6 @@
             "Skywork/Skywork-Reward-Llama-3.1-8B-v0.2"
         )
 
-<<<<<<< HEAD
     def wrap_text(self, prompt_text, rollout_text):
         wrapped_text = [
             {"role": "user", "content": prompt_text},
@@ -497,34 +489,17 @@
         self.tokenizer = AutoTokenizer.from_pretrained(
             "/checkpoint/ram/shared/Athene-RM-8B"  # FIXME move to configs
         )
-=======
-    def extract_text_from_llama3_wrapper(self, input_string):
-        start_pattern = r"<\|start_header_id\|>user<\|end_header_id\|>"
-        end_pattern = r"<\|eot_id\|><\|start_header_id\|>assistant<\|end_header_id\|>"
-        start_index = re.search(start_pattern, input_string).end()
-        end_index = re.search(end_pattern, input_string).start()
-        # Extract the text between the start and end indices
-        extracted_text = input_string[start_index:end_index].strip()
-        return extracted_text
->>>>>>> 2cb30f83
 
     def wrap_text(self, prompt_text, rollout_text):
         wrapped_text = [
             {"role": "user", "content": prompt_text},
             {"role": "assistant", "content": rollout_text},
         ]
-<<<<<<< HEAD
         chat_str = self.tokenizer.apply_chat_template(wrapped_text, tokenize=False)
         chat_str += "<|reserved_special_token_1|>"
 
         # if self._gangs.root.rank == 0:
         #     breakpoint()
-=======
-        # templated_text = self.tokenizer.apply_chat_template(wrapped_text, tokenize=True)
-        # tokens_prompt = TokensPrompt(prompt_token_ids=templated_text)
-        chat_str = self.tokenizer.apply_chat_template(wrapped_text, tokenize=False)
-        chat_str = chat_str.replace("<|begin_of_text|>", "")
->>>>>>> 2cb30f83
 
         return chat_str
 
@@ -566,7 +541,6 @@
 
         return {"text": batch_text, "tokens": batch_tokens, "rewards": batch_rewards}
 
-<<<<<<< HEAD
     def get_divpo_indices(self, rewards, rollouts, p=0.10):
         cumulative_logprobs_norm = []
         for rollout_idx in range(len(rollouts[0].outputs)):
@@ -604,10 +578,6 @@
 
     def prepare_preference_batch(
         self, prompt_batch: PromptBatch, rollouts, divpo_p=0
-=======
-    def prepare_preference_batch(
-        self, prompt_batch: PromptBatch, rollouts
->>>>>>> 2cb30f83
     ) -> PreferenceBatch:
 
         reward_output = self.process_rollouts(rollouts, prompt_batch)
@@ -621,7 +591,6 @@
         for i_batch, (i_batch_rewards, i_batch_tokens) in enumerate(
             zip(reward_output["rewards"], reward_output["tokens"])
         ):
-<<<<<<< HEAD
 
             if divpo_p > 0:
                 chosen_rollout_position, rejected_rollout_position = (
@@ -630,10 +599,6 @@
             else:
                 chosen_rollout_position = i_batch_rewards.index(max(i_batch_rewards))
                 rejected_rollout_position = i_batch_rewards.index(min(i_batch_rewards))
-=======
-            chosen_rollout_position = i_batch_rewards.index(max(i_batch_rewards))
-            rejected_rollout_position = i_batch_rewards.index(min(i_batch_rewards))
->>>>>>> 2cb30f83
 
             if chosen_rollout_position == rejected_rollout_position:
                 # cant form preference pair when we dont have such rollouts
