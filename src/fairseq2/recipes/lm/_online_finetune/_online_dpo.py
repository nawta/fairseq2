# Copyright (c) Meta Platforms, Inc. and affiliates.
# All rights reserved.
#
# This source code is licensed under the BSD-style license found in the
# LICENSE file in the root directory of this source tree.

from __future__ import annotations

from copy import copy
from dataclasses import dataclass, field
from typing import Dict, Final, List, cast, final

import ray
import torch
import torch.distributed
import torch.nn as nn
from torch import Tensor
from torch.nn import Module
from torcheval.metrics import Mean

# from fairseq2.metrics import String
from typing_extensions import override
from vllm import SamplingParams
from vllm.distributed.device_communicators.pynccl import PyNcclCommunicator

from fairseq2.context import RuntimeContext
from fairseq2.data import CollateOptionsOverride, Collater, SequenceData
from fairseq2.datasets.preference import PreferenceBatch
from fairseq2.datasets.prompt import PromptBatch
from fairseq2.gang import Gang, Gangs
from fairseq2.logging import log
from fairseq2.models.decoder import DecoderModel
from fairseq2.models.sequence import (
    SequenceBatch,
    SequenceModelOutput,
    as_auto_regressive_input,
)
from fairseq2.nn.data_parallel._fsdp import (
    fsdp_summon_full_parameters as fsdp_summon_full_parameters,
)
from fairseq2.nn.utils.module import freeze_parameters
from fairseq2.recipes.common import setup_reference_model
from fairseq2.recipes.common._distributed import broadcast_model
from fairseq2.recipes.config import (
    ReferenceModelSection,
    TrainerSection,
    get_config_section,
)
from fairseq2.recipes.lm._online_finetune._common import (
    OnlineCriterionSection,
    collate_with_target_mask,
    convert_vllm_output_to_ref_score,
    copy_state,
    find_first_value,
    generate_rollouts,
)
from fairseq2.recipes.lm._online_finetune._handler import OnlineFinetuneUnitHandler
from fairseq2.recipes.lm._online_finetune._remote_vllm import RemoteVllmModel
from fairseq2.recipes.lm._online_finetune._rewards import (
    RewardSection,
    VLLMOutputReward,
    VLLMOutputRewardHandler,
)
from fairseq2.recipes.lm._preference_finetune._common import (
    POCriterionSection,
    POFinetuneMetricBag,
    _gather_lprobs_avg,
)
from fairseq2.recipes.lm._online_finetune._common import compute_token_level_entropy
from fairseq2.recipes.model import Model
from fairseq2.recipes.trainer import TrainUnit
from fairseq2.typing import DataType
from fairseq2.utils.structured import structure
from fairseq2.utils.validation import validate
import string as string_lib
from nltk.translate.bleu_score import sentence_bleu, SmoothingFunction
import gzip


@final
class OnlineDpoFinetuneUnit(TrainUnit[SequenceBatch]):
    """Represents the language model DPO-finetuning unit with online generations. Paper: https://arxiv.org/abs/2305.18290."""

    _reference_model: Module | RemoteVllmModel | None
    _vllm_model: RemoteVllmModel
    _vllm_actors: Dict[str, RemoteVllmModel]
    _metric_bag: OnlineDpoFinetuneMetricBag
    _loss_config: DpoLossConfig
    _model_update_group: PyNcclCommunicator
    _sync_vllm_model_every_n_steps: int
    _sync_ref_model_every_n_steps: int
    _display_name: str
    _reward: VLLMOutputReward
    _valid_reward: VLLMOutputReward | None
    _reference_offload: bool

    def __init__(
        self,
        model: Module,
        reference_model: Module | RemoteVllmModel,
        reference_offload: bool,
        vllm_model: RemoteVllmModel,
        vllm_actors: List[RemoteVllmModel],
        reward,
        valid_reward,
        gangs: Gangs,
        loss_config: DpoLossConfig,
        sync_vllm_model_every_n_steps: int = 1,
        sync_ref_model_every_n_step: int = -1,
        vllm_valid_model: RemoteVllmModel | None = None,
    ) -> None:
        super().__init__()
        self._model = model
        self._reference_model = reference_model
        self._reference_offload = reference_offload
        self._vllm_actors = vllm_actors
        self._loss_config = loss_config
        self._vllm_model = vllm_model
        self._gangs = gangs
        self._sync_vllm_model_every_n_steps = sync_vllm_model_every_n_steps
        self._sync_ref_model_every_n_steps = sync_ref_model_every_n_step
        self._reward = reward
        self._valid_reward = valid_reward
        self._metric_bag = OnlineDpoFinetuneMetricBag(gangs.dp)
        self._display_name = "online_dpo"

    @property
    @override
    def display_name(self) -> str | None:
        return self._display_name

    def maybe_sync_models(self):

        if (
            self._sync_vllm_model_every_n_steps > 0
            and self._step_nr % self._sync_vllm_model_every_n_steps == 0
        ):
            with self._model.summon_full_parameters():
                if self._gangs.root.rank == 0:
                    self._vllm_model.sync_weights_with_vllm(train_model=self._model)
                self._gangs.root.barrier()

        if (
            self._sync_ref_model_every_n_steps > 0
            and self._step_nr % self._sync_ref_model_every_n_steps == 0
        ):

            if self._reference_offload:
                with self._model.summon_full_parameters():
                    if self._gangs.root.rank == 0:
                        self._reference_model.sync_weights_with_vllm(
                            train_model=self._model
                        )
                    self._gangs.root.barrier()
            else:
                with self._model.summon_full_parameters():
                    if self._gangs.root.rank == 0:
                        # syncing with ref model
                        copy_state(self._model.module, self._reference_model.module)
                    self._gangs.root.barrier()
                    broadcast_model(self._reference_model, self._gangs)

    def maybe_log_rollouts(self, prompt_batch: PromptBatch, rollouts, split_name):
        if self._loss_config.log_rollouts:
            prompt0 = prompt_batch.meta_info.get("prompt_raw")[0]
            rollout0 = rollouts[0].outputs[0].text
            log.info(f"{split_name} Prompt: {prompt0}")
            log.info(f"{split_name} Rollout: {rollout0}")

    def validate_reward(self, prompt_batch: PromptBatch) -> tuple[Tensor, int]:
        if self._gangs.dp.rank == 0:
            policy_sampling_params = copy(self._vllm_model.sampling_params)
            # policy_sampling_params.n = self._vllm_model.valid_n
            policy_sampling_params.n = 16
        else:
            policy_sampling_params = None

        rollouts = generate_rollouts(
            prompt_batch.prompts,
            dp_gang=self._gangs.dp,
            vllm_model=self._vllm_model,
            sampling_params=policy_sampling_params,
        )
        avg_reward = torch.tensor(reward_output["rewards"]).float().mean()

        self.maybe_log_rollouts(prompt_batch, rollouts, "Valid")

        reward_output = self._reward.process_rollouts(rollouts, prompt_batch)
        # if self._valid_reward:
        #     reward_output = self._reward.process_rollouts(rollouts, prompt_batch)
        # else:
        #     reward_output = self._valid_reward.process_rollouts(rollouts, prompt_batch)

        total_reward = torch.tensor(reward_output["rewards"]).float().mean()
        unique_1grams, unique_1grams_norm = self.get_unique_1grams(
            reward_output["text"][0]
        )
        self_bleu_score = self.get_self_bleu_score(reward_output["text"][0])
        compression_ratio = self.get_compression_ratio(reward_output["text"][0])

        self._metric_bag.update_batch_metrics(prompt_batch)
        self._metric_bag.update_avg_reward(total_reward)
        self._metric_bag.update_diversity_metrics(
            unique_1grams,
            unique_1grams_norm,
            self_bleu_score,
            compression_ratio,
            rollouts,
        )
        # returning dummy loss since trainer expects it
        return torch.tensor(0.0, device=self._gangs.dp.device), prompt_batch.batch_size

    def compute_reference_logps(self, seq_batch: SequenceBatch):
        seqs_to_score = seq_batch.seqs.tolist()
        if seq_batch.padding_mask:
            prompt_lengths = (
                (~seq_batch.target_mask)
                .logical_and(seq_batch.padding_mask.materialize())
                .sum(dim=-1)
                .cpu()
            )  # extracting actual prompt lengths
            seqs_to_score = [
                seq[:l]
                for seq, l in zip(
                    seqs_to_score, seq_batch.padding_mask.seq_lens.tolist()
                )
            ]
        else:
            prompt_lengths = (~seq_batch.target_mask).sum(dim=-1).cpu()

        scored_responses = generate_rollouts(
            seqs_to_score, dp_gang=self._gangs.dp, vllm_model=self._reference_model
        )
        ref_logps = convert_vllm_output_to_ref_score(scored_responses, self._gangs)
        ref_logps = collate_with_target_mask(
            ref_logps, prompt_lengths, device=self._gangs.dp.device
        ).seqs

        return ref_logps

    def get_unique_1grams(self, strings):

        # Initialize an empty set to store unique 1-grams
        unique_words = set()
        total_words = 0

        # Create a translation table to remove punctuation
        translator = str.maketrans("", "", string_lib.punctuation)

        # Iterate over each string in the list
        for string in strings:
            # Convert the string to lowercase and remove punctuation
            cleaned_string = string.lower().translate(translator)

            # Split the cleaned string into words (1-grams) and update the set
            words = cleaned_string.split()
            total_words += len(words)
            unique_words.update(words)

        # Return the set of unique 1-grams
        num_unique_1grams = len(unique_words)
        num_unique_1grams_norm = (
            len(unique_words) / total_words if total_words > 0 else 0
        )
        num_unique_1grams_tensor = torch.Tensor([num_unique_1grams])
        num_unique_1grams_norm = torch.Tensor([num_unique_1grams_norm])
        return num_unique_1grams_tensor, num_unique_1grams_norm

    def get_self_bleu_score(self, strings):
        # Create a translation table to remove punctuation
        translator = str.maketrans("", "", string_lib.punctuation)

        # Preprocess the strings: convert to lowercase and remove punctuation
        cleaned_strings = [s.lower().translate(translator) for s in strings]

        # Tokenize the cleaned strings into lists of words
        tokenized_strings = [s.split() for s in cleaned_strings]

        # Initialize a dictionary to store BLEU scores
        bleu_scores = []

        # Calculate BLEU scores for all pairs of strings
        for i in range(len(tokenized_strings)):
            for j in range(i + 1, len(tokenized_strings)):
                # Use smoothing to handle cases where there are no n-grams in common
                smoothie = SmoothingFunction().method4
                bleu = sentence_bleu(
                    [tokenized_strings[i]],
                    tokenized_strings[j],
                    smoothing_function=smoothie,
                )

                # Store the BLEU score
                bleu_scores.append(bleu)

        mean_bleu_score = sum(bleu_scores) / len(bleu_scores) if bleu_scores else 0.0
        mean_bleu_score_tensor = torch.Tensor([mean_bleu_score])
        return mean_bleu_score_tensor

    def get_compression_ratio(self, strings):

        flattened_generation = " ".join(strings)
        original_byte_size = len(bytes(flattened_generation, "UTF-8"))
        compressed_bytes_size = len(gzip.compress(bytes(flattened_generation, "UTF-8")))

        cr = compressed_bytes_size / original_byte_size
        cr_tensor = torch.Tensor([cr])
        return cr_tensor

    @override
    def __call__(self, prompt_batch: PromptBatch) -> tuple[Tensor, int]:

        if not self.model.module.training:
            # we are in valid mode, only compute reward and return
            dummy_loss, batch_size = self.validate_reward(prompt_batch)
            return dummy_loss, batch_size

        self.maybe_sync_models()

        rollouts = generate_rollouts(
            prompt_batch.prompts, dp_gang=self._gangs.dp, vllm_model=self._vllm_model
        )

        self.maybe_log_rollouts(prompt_batch, rollouts, "Train")

        batch: PreferenceBatch
        batch, is_bad_batch, reward_output = self._reward.prepare_preference_batch(
            prompt_batch, rollouts, divpo_p=self._loss_config.divpo_p
        )  # loss_zeroer is used when entire batch has no valid prefrence pair
        # if self._gangs.dp.rank == 0:
        #     breakpoint()

        unique_1grams, unique_1grams_norm = self.get_unique_1grams(
            reward_output["text"][0]
        )
        self_bleu_score = self.get_self_bleu_score(reward_output["text"][0])
        compression_ratio = self.get_compression_ratio(reward_output["text"][0])

        if is_bad_batch:
            loss_zeroer = 0.0
        else:
            loss_zeroer = 1.0

        # below is the usual DPO code
        chosen_input_batch, chosen_target_batch = as_auto_regressive_input(batch.chosen)
        rejected_input_batch, rejected_target_batch = as_auto_regressive_input(
            batch.rejected
        )
        if (
            chosen_target_batch.target_mask is None
            or rejected_target_batch.target_mask is None
        ):
            raise RuntimeError("target_mask attributes must exist for DPO loss")

        chosen_output = cast(
            SequenceModelOutput, self._model.module(chosen_input_batch)
        )
        rejected_output = cast(
            SequenceModelOutput, self._model.module(rejected_input_batch)
        )

        # if self._gangs.root.rank == 0:
        #     from pudb.remote import set_trace
        #     set_trace(host="submit-0", port=6899, term_size=(80*2, 24*2), reverse=True)

        # self._gangs.root.barrier()

        chosen_logps, average_chosen_logps = _gather_lprobs_avg(
            chosen_output, chosen_target_batch
        )
        rejected_logps, average_rejected_logps = _gather_lprobs_avg(
            rejected_output, rejected_target_batch
        )
        tgt_logit_entropy = compute_token_level_entropy(
            chosen_output.logits, chosen_target_batch.target_mask
        )  # [Batch x Rollouts, 1]

        max_entropy_regularizer = (
            -tgt_logit_entropy.sum() * self._loss_config.entropy_regularizer_scale
        )
        self.metric_bag.update_logit_entropy(tgt_logit_entropy)

        if self._reference_offload:
            token_ref_chosen_logps = self.compute_reference_logps(batch.chosen)
            token_ref_rejected_logps = self.compute_reference_logps(batch.rejected)

            ref_average_chosen_logps = token_ref_chosen_logps.mean(dim=-1)
            ref_average_rejected_logps = token_ref_rejected_logps.mean(dim=-1)

            ref_chosen_logps = token_ref_chosen_logps.sum(dim=-1)
            ref_rejected_logps = token_ref_rejected_logps.sum(dim=-1)

        else:
            with torch.no_grad():
                ref_chosen_output = cast(
                    SequenceModelOutput, self._reference_model.module(batch.chosen)
                )
                ref_rejected_output = cast(
                    SequenceModelOutput, self._reference_model.module(batch.rejected)
                )
                ref_chosen_logps, ref_average_chosen_logps = _gather_lprobs_avg(
                    ref_chosen_output, chosen_target_batch
                )
                ref_rejected_logps, ref_average_rejected_logps = _gather_lprobs_avg(
                    ref_rejected_output, rejected_target_batch
                )

        if self._loss_config.length_normalization:
            _, _, dpo_loss = self._compute_dpo_loss(
                average_chosen_logps,
                ref_average_chosen_logps,
                average_rejected_logps,
                ref_average_rejected_logps,
            )
        else:
            _, _, dpo_loss = self._compute_dpo_loss(
                chosen_logps, ref_chosen_logps, rejected_logps, ref_rejected_logps
            )

        nll_loss = chosen_output.compute_loss(
            chosen_target_batch.seqs, loss_mask=chosen_target_batch.target_mask
        )

        self._metric_bag.update_dpo_loss(batch, dpo_loss)

        self._metric_bag.update_nll_loss(batch.chosen, nll_loss)

        self._metric_bag.update_sequence_lengths(batch)

        self._metric_bag.update_logps(batch, chosen_logps, rejected_logps)

        self._metric_bag.update_batch_metrics(batch.chosen)

        self._metric_bag.update_diversity_metrics(
            unique_1grams,
            unique_1grams_norm,
            self_bleu_score,
            compression_ratio,
            rollouts,
        )

        avg_reward = torch.tensor(reward_output["rewards"]).float().mean()
        self._metric_bag.update_avg_reward(avg_reward)

        loss = (
            dpo_loss
            + self._loss_config.nll_scale
            * nll_loss
            * chosen_target_batch.batch_size
            / chosen_target_batch.num_target_elements()
            + max_entropy_regularizer
        )  # nll normalization applied locally per-rank

        loss = loss * loss_zeroer  # zero loss if entire batch was dummy batch

        # if self._gangs.root.rank == 0:
        #     from pudb.remote import set_trace
        #     set_trace(host="submit-0", port=6899, term_size=(80*4, 24*4), reverse=True)

        # self._gangs.root.barrier()

        return loss, chosen_target_batch.batch_size

    def _gather_lprobs(
        self, output: SequenceModelOutput, target: SequenceBatch
    ) -> tuple[Tensor, Tensor]:
        assert target.target_mask is not None
        logprobs = torch.log_softmax(output.logits, dim=-1)
        per_token_logps = torch.gather(logprobs, -1, target.seqs.unsqueeze(-1)).squeeze(
            -1
        )
        total_logps = (per_token_logps * target.target_mask).sum(dim=-1)  # [Batch, 1]
        assert target.target_mask is not None
        average_logps = total_logps / target.target_mask.sum(-1)

        return total_logps, average_logps

    def _compute_dpo_loss(
        self,
        chosen_logps: Tensor,
        ref_chosen_logps: Tensor,
        rejected_logps: Tensor,
        ref_rejected_logps: Tensor,
    ) -> tuple[Tensor, Tensor, Tensor]:
        logp_ratio_chosen = self._loss_config.beta * (chosen_logps - ref_chosen_logps)
        logp_ratio_rejected = self._loss_config.beta * (
            rejected_logps - ref_rejected_logps
        )
        dpo_loss = -torch.nn.functional.logsigmoid(
            logp_ratio_chosen - logp_ratio_rejected
        )
        return logp_ratio_chosen, logp_ratio_rejected, dpo_loss.sum()

    @override
    def set_step_nr(self, step_nr: int) -> None:
        self._step_nr = step_nr

    @property
    @override
    def model(self) -> Model:
        return self._model

    @property
    @override
    def metric_bag(self) -> OnlineDpoFinetuneMetricBag:
        return self._metric_bag


class OnlineDpoFinetuneMetricBag(POFinetuneMetricBag):
    """Holds the metrics of a DPO preference finetuning task."""

    dpo_loss: Mean
    num_dummy_batches: Mean
    avg_reward: Mean
    avg_zeroed_loss: Mean
<<<<<<< HEAD
    unique_1grams: Mean
    unique_1grams_norm: Mean
    self_bleu_score: Mean
    compression_ratio: Mean
    entropy: Mean
    entropy_norm: Mean
    # rollouts: str
=======
    logit_entropy: Mean
>>>>>>> 163f7767

    def __init__(self, gang: Gang) -> None:
        super().__init__(gang)

        self.register_metric("dpo_loss", Mean(device=gang.device), persistent=False)
        self.register_metric(
            "num_dummy_batches", Mean(device=gang.device), persistent=False
        )
        self.register_metric("avg_reward", Mean(device=gang.device), persistent=False)
        self.register_metric(
            "avg_zeroed_loss", Mean(device=gang.device), persistent=False
        )
        self.register_metric(
<<<<<<< HEAD
            "unique_1grams", Mean(device=gang.device), persistent=False
        )
        self.register_metric(
            "unique_1grams_norm", Mean(device=gang.device), persistent=False
        )
        self.register_metric(
            "self_bleu_score", Mean(device=gang.device), persistent=False
        )
        self.register_metric(
            "compression_ratio", Mean(device=gang.device), persistent=False
        )
        self.register_metric("entropy", Mean(device=gang.device), persistent=False)
        self.register_metric("entropy_norm", Mean(device=gang.device), persistent=False)
        # self.register_metric("rollouts", String(), persistent=False)
=======
            "logit_entropy", Mean(device=gang.device), persistent=False
        )

    @torch.inference_mode()
    def update_logit_entropy(self, logit_entropy: Tensor):
        # logit_entropy is expected to contain token-level entropy for every sequence in the current batch
        batch_size = logit_entropy.size(0)
        self.logit_entropy.update(logit_entropy.sum() / batch_size, weight=batch_size)
>>>>>>> 163f7767

    @torch.inference_mode()
    def update_dpo_loss(self, batch: PreferenceBatch, loss: Tensor) -> None:
        """Update the DPO loss metric.

        :param batch:
            The batch processed by the model.
        :param loss:
            The DPO loss of ``batch``.
        """
        self.dpo_loss.update(
            loss / batch.chosen.batch_size, weight=batch.chosen.batch_size
        )

    @torch.inference_mode()
    def update_num_dummy_batches(self, batch: PreferenceBatch, num_dummy_batches: int):
        self.num_dummy_batches.update(
            num_dummy_batches / batch.chosen.batch_size, weight=batch.chosen.batch_size
        )

    @torch.inference_mode()
    def update_avg_reward(self, avg_reward):
        self.avg_reward.update(avg_reward, weight=1)

    @torch.inference_mode()
    def update_batch_metrics(self, batch: PreferenceBatch):
        # if self._gang.rank == 0:
        #     breakpoint()

        num_examples = batch.batch_size
        self.num_examples.update(num_examples)
        if self._train:
            assert self.total_num_examples is not None
            self.total_num_examples.update(num_examples)

    @torch.inference_mode()
    def update_avg_zeroed_loss(self, avg_zeroed_loss):
        self.avg_zeroed_loss.update(avg_zeroed_loss, weight=1)

    def extract_logprobs(self, data):
        # FIXME duplicated in _rewards.py
        logprobs = []
        for item in data:
            for key, logprob in item.items():
                logprobs.append(logprob.logprob)
        return logprobs

    @torch.inference_mode()
    def update_diversity_metrics(
        self,
        unique_1grams,
        unique_1grams_norm,
        self_bleu_score,
        compression_ratio,
        rollouts,
    ):
        self.unique_1grams.update(unique_1grams, weight=1)
        self.unique_1grams_norm.update(unique_1grams_norm, weight=1)
        self.self_bleu_score.update(self_bleu_score, weight=1)
        self.compression_ratio.update(compression_ratio, weight=1)

        batch_sum_logprobs = []
        batch_sum_logprobs_per_tok = []
        for rollout_idx in range(len(rollouts[0].outputs)):
            logprobs = self.extract_logprobs(rollouts[0].outputs[rollout_idx].logprobs)

            sum_logprobs = -sum(logprobs)
            sum_logprobs_per_tok = -sum(logprobs) / len(logprobs)

            batch_sum_logprobs.append(sum_logprobs)
            batch_sum_logprobs_per_tok.append(sum_logprobs_per_tok)

        entropy = sum(batch_sum_logprobs) / len(batch_sum_logprobs)
        entropy_norm = sum(batch_sum_logprobs_per_tok) / len(batch_sum_logprobs_per_tok)
        self.entropy.update(torch.Tensor([entropy]), weight=1)
        self.entropy_norm.update(torch.Tensor([entropy_norm]), weight=1)

        # if self._gang.rank == 0:
        #     breakpoint()

    # @torch.inference_mode()
    # def update_rollouts(self, rollouts):
    #     self.rollouts.update(rollouts)


ONLINE_DPO_FINETUNE_UNIT: Final = "online_dpo"


@dataclass(kw_only=True)
class DpoLossConfig:
    # Loss
    beta: float = 0.1
    """The coefficient of regularization towards the reference model."""

    nll_scale: float = 0.0
    """The coefficient of NLL loss added to the DPO loss."""

    length_normalization: bool = False
    """Use length normalized DPO, which uses the average log probability of a sequence as the implicit reward."""

<<<<<<< HEAD
    divpo_p: float = 0.0
    """Use diverse preference optimization."""

    log_rollouts: bool = True
    """Add prompts/rollouts to the logs"""
=======
    entropy_regularizer_scale: float = 0.0
>>>>>>> 163f7767


@dataclass(kw_only=True)
class OnlineDpoFinetuneConfig:
    reference_model: ReferenceModelSection | str = field(
        default_factory=lambda: ReferenceModelSection(name="fs2_llama3_1_8b_instruct")
    )
    """
    The reference model. If set to string, the recipe expects to get reference
    log-probabilities for rollouts using vllm actor.
    """

    reference_dtype: DataType = torch.bfloat16
    """The data type of the reference model."""

    loss_config: DpoLossConfig = field(default_factory=lambda: DpoLossConfig())

    ray_policy_actor_name: str = "vllm_policy"
    vllm_reward_model_name: str = None

    reward: RewardSection = field(
        default_factory=lambda: RewardSection(name="gsm8k_verifier")
    )

    # valid_reward: RewardSection = field(
    #     default_factory=lambda: RewardSection(name="gsm8k_verifier")
    # )
    # valid_reward= None
    sync_ref_model_every_n_steps: int = -1
    sync_vllm_model_every_n_steps: int = -1


@final
class OnlineDpoFinetuneUnitHandler(OnlineFinetuneUnitHandler):
    _context: RuntimeContext

    def __init__(self, context: RuntimeContext) -> None:
        self._context = context

    @override
    def create(
        self, model: Module, gangs: Gangs, recipe_config: object, vllm_actors: object
    ) -> TrainUnit[PreferenceBatch]:
        criterion_section = get_config_section(
            recipe_config, "criterion", OnlineCriterionSection
        )

        config = structure(criterion_section.config, OnlineDpoFinetuneConfig)

        validate(config)

        if isinstance(config.reference_model, ReferenceModelSection):
            log.info("Setting up Online DPO with reference model.")

            trainer_section = get_config_section(
                recipe_config, "trainer", TrainerSection
            )

            reference_model = setup_reference_model(
                DecoderModel,
                self._context,
                config.reference_model.name,
                gangs,
                config.reference_dtype,
                mp=False,
                torch_compile=trainer_section.torch_compile,
            )

            freeze_parameters(reference_model.module)
            reference_offload = False

        elif isinstance(config.reference_model, str):
            reference_model = vllm_actors[config.reference_model]
            reference_offload = True
            if config.sync_ref_model_every_n_steps != -1:
                if reference_model and reference_model.update_process_group is None:
                    raise ValueError(
                        f"Reference model actor must have update process group if we sync weights"
                    )

        else:
            raise ValueError(f"reference model {config.reference_model} not supported")

        gangs.root.barrier()

        vllm_model = vllm_actors[config.ray_policy_actor_name]

        vllm_reward_model = vllm_actors.get(config.vllm_reward_model_name, None)
        reward_registry = self._context.get_registry(VLLMOutputRewardHandler)
        reward_handler = reward_registry.get(config.reward.name)
        reward = reward_handler.create(
            reward_model=vllm_reward_model,
            reward_config=config.reward.config,
            gangs=gangs,
        )

        # VALID REWARD MODEL
        # if config.vllm_valid_reward_model_name is not None:
        #     vllm_valid_reward_model = vllm_actors.get(
        #         config.vllm_valid_reward_model_name, None
        #     )
        #     reward_registry = self._context.get_registry(VLLMOutputRewardHandler)
        #     reward_handler = reward_registry.get(config.valid_reward.name)
        #     valid_reward = reward_handler.create(
        #         reward_model=vllm_valid_reward_model,
        #         reward_config=config.valid_reward.config,
        #         gangs=gangs,
        #     )
        # else:
        valid_reward = None

        return OnlineDpoFinetuneUnit(
            model,
            reference_model,
            reference_offload,
            vllm_model,
            vllm_actors,
            reward,
            valid_reward,
            gangs,
            config.loss_config,
            config.sync_vllm_model_every_n_steps,
            config.sync_ref_model_every_n_steps,
        )

    @property
    @override
    def name(self) -> str:
        return ONLINE_DPO_FINETUNE_UNIT

    @property
    @override
    def config_kls(self) -> type[object]:
        return OnlineDpoFinetuneConfig<|MERGE_RESOLUTION|>--- conflicted
+++ resolved
@@ -513,17 +513,13 @@
     num_dummy_batches: Mean
     avg_reward: Mean
     avg_zeroed_loss: Mean
-<<<<<<< HEAD
     unique_1grams: Mean
     unique_1grams_norm: Mean
     self_bleu_score: Mean
     compression_ratio: Mean
     entropy: Mean
     entropy_norm: Mean
-    # rollouts: str
-=======
     logit_entropy: Mean
->>>>>>> 163f7767
 
     def __init__(self, gang: Gang) -> None:
         super().__init__(gang)
@@ -537,7 +533,6 @@
             "avg_zeroed_loss", Mean(device=gang.device), persistent=False
         )
         self.register_metric(
-<<<<<<< HEAD
             "unique_1grams", Mean(device=gang.device), persistent=False
         )
         self.register_metric(
@@ -551,17 +546,12 @@
         )
         self.register_metric("entropy", Mean(device=gang.device), persistent=False)
         self.register_metric("entropy_norm", Mean(device=gang.device), persistent=False)
-        # self.register_metric("rollouts", String(), persistent=False)
-=======
-            "logit_entropy", Mean(device=gang.device), persistent=False
-        )
 
     @torch.inference_mode()
     def update_logit_entropy(self, logit_entropy: Tensor):
         # logit_entropy is expected to contain token-level entropy for every sequence in the current batch
         batch_size = logit_entropy.size(0)
         self.logit_entropy.update(logit_entropy.sum() / batch_size, weight=batch_size)
->>>>>>> 163f7767
 
     @torch.inference_mode()
     def update_dpo_loss(self, batch: PreferenceBatch, loss: Tensor) -> None:
@@ -662,15 +652,12 @@
     length_normalization: bool = False
     """Use length normalized DPO, which uses the average log probability of a sequence as the implicit reward."""
 
-<<<<<<< HEAD
     divpo_p: float = 0.0
     """Use diverse preference optimization."""
 
     log_rollouts: bool = True
     """Add prompts/rollouts to the logs"""
-=======
     entropy_regularizer_scale: float = 0.0
->>>>>>> 163f7767
 
 
 @dataclass(kw_only=True)
