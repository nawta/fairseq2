--- conflicted
+++ resolved
@@ -58,10 +58,7 @@
 from fairseq2.recipes.lm._online_finetune._remote_vllm import (
     RemoteVllmModel,
     RemoteVllmModelHandler,
-<<<<<<< HEAD
     VllmConfig,
-=======
->>>>>>> 2cb30f83
 )
 from fairseq2.recipes.lm._online_finetune._rewards import (
     RewardSection,
@@ -78,12 +75,9 @@
 from fairseq2.typing import DataType
 from fairseq2.utils.structured import structure
 from fairseq2.utils.validation import validate
-<<<<<<< HEAD
 import string as string_lib
 from nltk.translate.bleu_score import sentence_bleu, SmoothingFunction
 import gzip
-=======
->>>>>>> 2cb30f83
 
 
 @final
@@ -190,16 +184,10 @@
             vllm_model=self._vllm_model,
             sampling_params=policy_sampling_params,
         )
-<<<<<<< HEAD
-=======
-        reward_output = self._reward.process_rollouts(rollouts, prompt_batch)
         avg_reward = torch.tensor(reward_output["rewards"]).float().mean()
->>>>>>> 2cb30f83
 
         self.maybe_log_rollouts(prompt_batch, rollouts, "Valid")
 
-        # if self._gangs.dp.rank == 0:
-        #     breakpoint()
         reward_output = self._reward.process_rollouts(rollouts, prompt_batch)
         # if self._valid_reward:
         #     reward_output = self._reward.process_rollouts(rollouts, prompt_batch)
@@ -677,10 +665,6 @@
 
     ray_policy_actor_name: str = "vllm_policy"
     vllm_reward_model_name: str = None
-<<<<<<< HEAD
-    # vllm_valid_reward_model_name: str = ""
-=======
->>>>>>> 2cb30f83
 
     reward: RewardSection = field(
         default_factory=lambda: RewardSection(name="gsm8k_verifier")
@@ -757,7 +741,6 @@
             reward_config=config.reward.config,
             gangs=gangs,
         )
-<<<<<<< HEAD
 
         # VALID REWARD MODEL
         # if config.vllm_valid_reward_model_name is not None:
@@ -773,8 +756,6 @@
         #     )
         # else:
         valid_reward = None
-=======
->>>>>>> 2cb30f83
 
         return OnlineDpoFinetuneUnit(
             model,
